<!DOCTYPE html>
<html lang="en">
<head>
  <meta charset="UTF-8">
  <meta name="viewport" content="width=device-width, initial-scale=1.0">
  <title>Red Storm Order of Battle Generator</title>
      // Create a new window for printing
      const printWindow = window.open('', '_blank');

      // Wait for silhouette prefetch to (attempt to) complete so we can embed data-URL images.
      const loadPromise = window.silhouetteLoadPromise || Promise.resolve();
      loadPromise.then(() => {
        // Build the HTML for the printable sheet
        let htmlContent = `
<!DOCTYPE html>
<html>
<head>
  <meta charset="UTF-8">
  <title>Red Storm Flight Sheet</title>
  <style>
    @page {
      size: letter;
      margin: 0.5in;
    }
    
    * {
      margin: 0;
      padding: 0;
      box-sizing: border-box;
    }
    
    body {
      font-family: Arial, sans-serif;
      font-size: 10pt;
      background: white;
      color: black;
    }
    
    .page-title {
      text-align: center;
      font-size: 18pt;
      font-weight: bold;
      margin-bottom: 20px;
      border-bottom: 2px solid black;
      padding-bottom: 5px;
    }
    
    .flight-grid {
      display: grid;
      grid-template-columns: repeat(2, 1fr);
      gap: 15px;
      margin-bottom: 20px;
    }
    
    .flight-card {
      border: 2px solid black;
      padding: 8px;
      page-break-inside: avoid;
      background: white;
      max-width: 450px;
    }
    
    .flight-header {
      display: grid;
      grid-template-columns: 2fr 1.5fr 1fr 1fr;
      gap: 5px;
      margin-bottom: 6px;
      padding-bottom: 5px;
      border-bottom: 1px solid black;
    }
    
    .field {
      border: 1px solid #666;
      padding: 3px 5px;
      min-height: 22px;
    }
    
    .field-label {
      font-size: 7pt;
      color: #999;
      font-style: italic;
    }
    
    .field-value {
      font-weight: bold;
      font-size: 9pt;
    }
    
    .tasking-fuel-row {
      display: grid;
      grid-template-columns: 1.2fr 0.6fr 2fr;
      gap: 5px;
      margin-bottom: 8px;
    }
    
    .weapon-field {
      display: flex;
      align-items: center;
      justify-content: space-between;
      gap: 2px;
      font-size: 7pt;
      color: #666;
      padding: 1px 3px;
    }
    
    .weapon-label {
      min-width: 22px;
      text-align: right;
    }
    
    .weapon-brackets {
      display: flex;
      gap: 16px;
      align-items: center;
    }
    
    .weapon-bracket {
      font-size: 10pt;
      color: #999;
    }
    
    .aircraft-section {
      display: grid;
      grid-template-columns: repeat(${getMaxFlightSize(results)}, 1fr);
      gap: 6px;
      margin-bottom: 6px;
    }
    
    .aircraft-card {
      border: 1px solid #333;
      padding: 2px;
      display: flex;
      flex-direction: column;
      align-items: stretch;
    }
    
    .aircraft-row {
      display: flex;
      gap: 4px;
      align-items: stretch;
      margin-bottom: 4px;
    }
    
    .aircraft-left {
      display: flex;
      gap: 4px;
      align-items: center;
    }
    
    .aircraft-weapons {
      display: flex;
      flex-direction: column;
      gap: 2px;
      justify-content: center;
      margin-left: auto;
    }
    
    .aircraft-silhouette {
      width: 60px;
      height: 50px;
      display: flex;
      align-items: center;
      justify-content: center;
      border: 1px dashed #ccc;
      background: #f9f9f9;
      overflow: hidden;
    }
    
    .aircraft-silhouette img {
      width: 100%;
      height: 100%;
      object-fit: contain;
    }
    
    .health-checkboxes {
      display: flex;
      flex-direction: column;
      gap: 2px;
    }
    
    .checkbox {
      display: flex;
      align-items: center;
      gap: 3px;
      font-size: 7pt;
    
    .checkbox-box {
      width: 10px;
      height: 10px;
      border: 1px solid black;
      display: inline-block;
      flex-shrink: 0;
    }
    
    .ordnance-area {
      border: 1px solid #666;
      min-height: 20px;
      margin-bottom: 0px;
      padding: 2px;
      width: 100%;
    }
    
    .ordnance-label {
      font-size: 7pt;
      color: #999;
      font-style: italic;
    }
    
    .ordnance-text {
      font-size: 7pt;
      margin-top: 2px;
      color: #333;
    }
    
    .ordnance-rolled {
      font-size: 7pt;
      padding: 2px;
      background: #f0f0f0;
      border-top: 1px solid #ccc;
      min-height: 12px;
    }
    
    .fuel-section {
      border: 1px solid #666;
      padding: 2px 4px;
      display: flex;
      align-items: center;
      gap: 3px;
    }
    
    .fuel-label {
      font-size: 7pt;
      font-weight: bold;
      white-space: nowrap;
    }
    
    .fuel-grid {
      display: grid;
      grid-template-columns: repeat(9, 1fr);
      grid-template-rows: repeat(2, 1fr);
      gap: 0px;
      flex: 1;
    }
    
    .fuel-box {
      width: 7px;
      height: 7px;
      border: 1px solid black;
      border-radius: 50%;
      flex-shrink: 0;
    }
      font-weight: bold;
      margin-bottom: 3px;
    }
    
    @media print {
      body {
        print-color-adjust: exact;
        -webkit-print-color-adjust: exact;
      }
      .flight-card {
        page-break-inside: avoid;
      }
      .faction-break {
        page-break-before: always;
      }
    }
  </style>
</head>
<body>
`;

        // Sort flights by faction: NATO first, then WP
        const natoFlights = results.filter(f => f.faction === 'NATO');
        const wpFlights = results.filter(f => f.faction === 'WP');
        
        // Add NATO title and grid only if there are NATO flights
        if (natoFlights.length > 0) {
          htmlContent += `
  <div class="page-title">Red Storm - Flight Sheet (NATO)</div>
  <div class="flight-grid">
`;
        }
        
        // Generate NATO flight cards
        for (const flight of natoFlights) {
          htmlContent += generateFlightCard(flight);
        }
        
        // Close the NATO grid and add page break before WP flights if both factions exist
        if (natoFlights.length > 0 && wpFlights.length > 0) {
          htmlContent += `
  </div>
  <div style="page-break-after: always;"></div>
`;
        }
        
        // Add WP title and grid only if there are WP flights
        if (wpFlights.length > 0) {
          htmlContent += `
  <div class="page-title">Red Storm - Flight Sheet (Warsaw Pact)</div>
  <div class="flight-grid">
`;
        }
        
        // Generate WP flight cards
        for (const flight of wpFlights) {
          htmlContent += generateFlightCard(flight);
        }

        htmlContent += `
  </div>
</body>
</html>
`;

        printWindow.document.open();
        printWindow.document.write(htmlContent);
        printWindow.document.close();
      }).catch(() => {
        // Fallback: build and write without waiting on silhouettes
        let htmlContent = `<!doctype html><html><head><meta charset="utf-8"><title>Red Storm Flight Sheet</title>` +
          `<style>${document.getElementById('print-styles') ? document.getElementById('print-styles').innerText : ''}</style></head><body>` +
          document.getElementById('print-area').innerHTML + `</body></html>`;
        printWindow.document.open();
        printWindow.document.write(htmlContent);
        printWindow.document.close();
      });
                  name: 'BE/NE',
                  aircraft: {
                    '1-5': 'F-16A(BE)',
                    '6-9': 'F-16A(NE)',
                    '10': 'NF-5A'
                  }
                },
                '7-10': {
                  name: 'FRG',
                  aircraft: {
                    '1-10': 'F-4F'
                  }
                }
              }
            },
            'post': {
              nations: {
                '1-6': {
                  name: 'UK',
                  aircraft: {
                    '1-6': 'FGR2',
                    '7-10': 'Harrier GR3'
                  }
                },
                '7': {
                  name: 'BE/NE',
                  aircraft: {
                    '1-5': 'F-16A(BE)',
                    '6-9': 'F-16A(NE)',
                    '10': 'NF-5A'
                  }
                },
                '8-10': {
                  name: 'FRG',
                  aircraft: {
                    '1-10': 'F-4F'
                  }
                }
              }
            }
          },
          '4ATAF': {
            'pre': {
              nations: {
                '1-5': {
                  name: 'US',
                  aircraft: {
                    '1-2': 'F-4D',
                    '3-4': 'F-4E',
                    '5-8': 'F-16A',
                    '9-10': 'F-16C'
                  }
                },
                '6-8': {
                  name: 'FRG',
                  aircraft: {
                    '1-8': 'F-4F',
                    '9-10': 'F-104G'
                  }
                },
                '9-10': {
                  name: 'CAN',
                  aircraft: {
                    '1-8': 'CF-18A',
                    '9-10': 'CF-5A'
                  }
                }
              }
            },
            'post': {
              nations: {
                '1-7': {
                  name: 'US',
                  aircraft: {
                    '1-2': 'F-4D',
                    '3-4': 'F-4E',
                    '5-8': 'F-16A',
                    '9-10': 'F-16C'
                  }
                },
                '8-9': {
                  name: 'FRG',
                  aircraft: {
                    '1-8': 'F-4F',
                    '9-10': 'F-104G'
                  }
                },
                '10': {
                  name: 'CAN',
                  aircraft: {
                    '1-8': 'CF-18A',
                    '9-10': 'CF-5A'
                  }
                }
              }
            }
          }
        }
      },
      'B': { 
        name: 'NATO Table B - CAP Flight', 
        faction: 'NATO',
        hasATAF: true,
        hasDate: true,
        description: 'NATO CAP Flight - Flights in the air at designated Orbit Points',
        result: '1 x {2} [CAP], CAP',
        zones: {
          '2ATAF': {
            'pre': {
              nations: {
                '1-2': {
                  name: 'US',
                  aircraft: {
                    '1-2': 'F-15A',
                    '3-6': 'F-15C',
                    '7-9': 'F-4E',
                    '10': 'F-4D'
                  }
                },
                '3-5': {
                  name: 'UK',
                  aircraft: {
                    '1-7': 'FGR2',
                    '8-10': 'Tornado F2A'
                  }
                },
                '6-7': {
                  name: 'BE/NE',
                  aircraft: {
                    '1-5': 'F-16A(BE)',
                    '6-10': 'F-16A(NE)'
                  }
                },
                '8-10': {
                  name: 'FRG',
                  aircraft: {
                    '1-10': 'F-4F'
                  }
                }
              }
            },
            'post': {
              nations: {
                '1-4': {
                  name: 'US',
                  aircraft: {
                    '1-2': 'F-15A',
                    '3-6': 'F-15C',
                    '7-9': 'F-4E',
                    '10': 'F-4D'
                  }
                },
                '5-6': {
                  name: 'UK',
                  aircraft: {
                    '1-7': 'FGR2',
                    '8-10': 'Tornado F2A'
                  }
                },
                '7-8': {
                  name: 'BE/NE',
                  aircraft: {
                    '1-5': 'F-16A(BE)',
                    '6-10': 'F-16A(NE)'
                  }
                },
                '9-10': {
                  name: 'FRG',
                  aircraft: {
                    '1-10': 'F-4F'
                  }
                }
              }
            }
          },
          '4ATAF': {
            'pre': {
              nations: {
                '1-5': {
                  name: 'US',
                  aircraft: {
                    '1-2': 'F-15A',
                    '3-6': 'F-15C',
                    '7-9': 'F-4E',
                    '10': 'F-4D'
                  }
                },
                '6-8': {
                  name: 'FRG',
                  aircraft: {
                    '1-9': 'F-4F',
                    '10': 'F-104G'
                  }
                },
                '9-10': {
                  name: 'CAN',
                  aircraft: {
                    '1-9': 'CF-18A',
                    '10': 'CF-5A'
                  }
                }
              }
            },
            'post': {
              nations: {
                '1-7': {
                  name: 'US',
                  aircraft: {
                    '1-2': 'F-15A',
                    '3-6': 'F-15C',
                    '7-9': 'F-4E',
                    '10': 'F-4D'
                  }
                },
                '8-9': {
                  name: 'FRG',
                  aircraft: {
                    '1-9': 'F-4F',
                    '10': 'F-104G'
                  }
                },
                '10': {
                  name: 'CAN',
                  aircraft: {
                    '1-9': 'CF-18A',
                    '10': 'CF-5A'
                  }
                }
              }
            }
          }
        }
      },
      'C': { 
        name: 'NATO Table C - Bombing Raid', 
        faction: 'NATO',
        hasTasking: true,
        hasDate: true,
        description: 'NATO Bombing Raid - Package of CAP, SEAD, and Bombing flights',
        ordnanceNote: 'SEAD flights may always carry ARM as well, if capable.',
        result: '4 x {2} [CAP], CAP; 4 x {2} [SEAD], SEAD; 4 x {4} [Deep Strike], Bombing',
        taskings: {
          'CAP': {
            'pre': {
              nations: {
                '1-5': {
                  name: 'US',
                  aircraft: {
                    '1-2': 'F-15A',
                    '3-6': 'F-15C',
                    '7-8': 'F-4E',
                    '9': 'F-4D',
                    '10': 'F-16C'
                  }
                },
                '6': {
                  name: 'UK',
                  aircraft: {
                    '1-7': 'FGR2',
                    '8-10': 'Tornado F2A'
                  }
                },
                '7-8': {
                  name: 'FRG',
                  aircraft: {
                    '1-10': 'F-4F'
                  }
                },
                '9': {
                  name: 'BE',
                  aircraft: {
                    '1-5': 'F-16A(BE)',
                    '6-10': 'Mirage 5BA'
                  }
                },
                '10': {
                  name: 'NE/CAN',
                  aircraft: {
                    '1-5': 'F-16A(NE)',
                    '6-10': 'CF-18A'
                  }
                }
              }
            },
            'post': {
              nations: {
                '1-6': {
                  name: 'US',
                  aircraft: {
                    '1-2': 'F-15A',
                    '3-6': 'F-15C',
                    '7-8': 'F-4E',
                    '9': 'F-4D',
                    '10': 'F-16C'
                  }
                },
                '7': {
                  name: 'UK',
                  aircraft: {
                    '1-7': 'FGR2',
                    '8-10': 'Tornado F2A'
                  }
                },
                '8-9': {
                  name: 'FRG',
                  aircraft: {
                    '1-10': 'F-4F'
                  }
                },
                '10': {
                  name: 'NE/CAN',
                  aircraft: {
                    '1-5': 'F-16A',
                    '6-10': 'CF-18A'
                  }
                }
              }
            }
          },
          'SEAD': {
            'pre': {
              nations: {
                '1-4': {
                  name: 'US',
                  aircraft: {
                    '1-3': 'F-4G',
                    '4-8': 'F-4G/F-4E',
                    '9': 'F-4G/F-16C',
                    '10': 'A-7D'
                  }
                },
                '5-6': {
                  name: 'UK',
                  aircraft: {
                    '1-5': 'Torn GR1',
                    '6-8': 'Harrier GR3',
                    '9-10': 'Jaguar GR1A'
                  }
                },
                '7-8': {
                  name: 'FRG',
                  aircraft: {
                    '1-5': 'Torn IDS',
                    '6-9': 'F-4F',
                    '10': 'F-104G'
                  }
                },
                '9': {
                  name: 'BE',
                  aircraft: {
                    '1-5': 'F-16A',
                    '6-10': 'Mirage 5BA'
                  }
                },
                '10': {
                  name: 'NE/CAN',
                  aircraft: {
                    '1-5': 'F-16A',
                    '6-10': 'CF-18A'
                  }
                }
              }
            },
            'post': {
              nations: {
                '1-6': {
                  name: 'US',
                  aircraft: {
                    '1-3': 'F-4G',
                    '4-8': 'F-4G/F-4E',
                    '9': 'F-4G/F-16C',
                    '10': 'A-7D'
                  }
                },
                '7': {
                  name: 'UK',
                  aircraft: {
                    '1-5': 'Torn GR1',
                    '6-8': 'Harrier GR3',
                    '9-10': 'Jaguar GR1A'
                  }
                },
                '8-9': {
                  name: 'FRG',
                  aircraft: {
                    '1-5': 'Torn IDS',
                    '6-9': 'F-4F',
                    '8-9': 'Alpha Jet',
                    '10': 'F-104G'
                  }
                },
                '10': {
                  name: 'NE/CAN',
                  aircraft: {
                    '1-5': 'F-16A',
                    '6-10': 'CF-18A'
                  }
                }
              }
            }
          },
          'Bombing': {
            'pre': {
              nations: {
                '1-4': {
                  name: 'US',
                  aircraft: {
                    '1-2': 'F-16A',
                    '3': 'F-16C',
                    '4-6': 'A-10A',
                    '7': 'A-7D',
                    '8-10': 'F-4²'
                  }
                },
                '5-6': {
                  name: 'UK',
                  aircraft: {
                    '1-5': 'Torn GR1',
                    '6-9': 'Harrier GR3',
                    '10': 'Jaguar GR1A'
                  }
                },
                '7-8': {
                  name: 'FRG',
                  aircraft: {
                    '1-4': 'Torn IDS',
                    '5-7': 'F-4F',
                    '8-9': 'Alpha Jet',
                    '10': 'F-104G'
                  }
                },
                '9': {
                  name: 'BE',
                  aircraft: {
                    '1-5': 'F-16A',
                    '6-10': 'Mirage 5BA'
                  }
                },
                '10': {
                  name: 'NE/CAN',
                  aircraft: {
                    '1-4': 'F-16A',
                    '5-10': 'CF-18A'
                  }
                }
              }
            },
            'post': {
              nations: {
                '1-6': {
                  name: 'US',
                  aircraft: {
                    '1-2': 'F-16A',
                    '3': 'F-16C',
                    '4-6': 'A-10A',
                    '7': 'A-7D',
                    '8-10': 'F-4²'
                  }
                },
                '7': {
                  name: 'UK',
                  aircraft: {
                    '1-5': 'Torn GR1',
                    '6-9': 'Harrier GR3',
                    '10': 'Jaguar GR1A'
                  }
                },
                '8-9': {
                  name: 'FRG',
                  aircraft: {
                    '1-4': 'Torn IDS',
                    '5-7': 'F-4F',
                    '8-9': 'Alpha Jet',
                    '10': 'F-104G'
                  }
                },
                '10': {
                  name: 'NE/CAN',
                  aircraft: {
                    '1-4': 'F-16A',
                    '5-10': 'CF-18A'
                  }
                }
              }
            }
          }
        }
      },
      'D': { 
        name: 'NATO Table D - Deep Strike Raid', 
        faction: 'NATO',
        hasTasking: true,
        hasDate: false,
        description: 'NATO Deep Strike Raid - Package of flights for deep behind WP lines',
        ordnanceNote: 'All SEAD or Bombing flights may carry any air-to-ground ordnance allowed for that aircraft type. Recon flights may only carry air-to-air missiles and guns, if capable. No other ordnance allowed.',
        result: '2 x {1} [Escort Jamming]; 4 x {2} [CAP]; 4 x {2} [SEAD]; 4 x {4} [Bombing]; 2 x {2} [Recon]',
        taskings: {
          'Escort Jamming': {
            flightSize: 1,
            flightCount: 2,
            description: 'Escort Jamming',
            nations: {
              '1-10': {
                name: 'US',
                aircraft: {
                  '1-10': 'EF-111A'
                }
              }
            }
          },
          'CAP': {
            flightSize: 2,
            flightCount: 4,
            description: 'Combat Air Patrol',
            nations: {
              '1-6': {
                name: 'US',
                aircraft: {
                  '1-3': 'F-15A',
                  '4-7': 'F-15C',
                  '8-10': 'F-4E'
                }
              },
              '7-8': {
                name: 'UK',
                aircraft: {
                  '1-10': 'FGR2'
                }
              },
              '9-10': {
                name: 'CAN',
                aircraft: {
                  '1-10': 'CF-18A'
                }
              }
            }
          },
          'SEAD': {
            flightSize: 2,
            flightCount: 4,
            description: 'Suppression of Enemy Air Defenses',
            nations: {
              '1-6': {
                name: 'US',
                aircraft: {
                  '1-6': 'F-4G',
                  '7-9': 'F-4G/F-4E',
                  '10': 'F-4G/F-16C'
                }
              },
              '7-9': {
                name: 'UK',
                aircraft: {
                  '1-8': 'Tornado GR1',
                  '9-10': 'Jaguar GR1A'
                }
              },
              '10': {
                name: 'CAN',
                aircraft: {
                  '1-10': 'CF-18A'
                }
              }
            }
          },
          'Bombing': {
            flightSize: 4,
            flightCount: 4,
            description: 'Bombing',
            nations: {
              '1-6': {
                name: 'US',
                aircraft: {
                  '1-5': 'F-4E or F-111D/E (player choice)',
                  '6-10': 'F-111F'
                }
              },
              '7-8': {
                name: 'UK',
                aircraft: {
                  '1-10': 'Tornado GR1'
                }
              },
              '9-10': {
                name: 'FRG',
                aircraft: {
                  '1-10': 'Tornado IDS'
                }
              }
            }
          },
          'Recon': {
            flightSize: 2,
            flightCount: 2,
            description: 'Reconnaissance',
            nations: {
              '1-5': {
                name: 'US',
                aircraft: {
                  '1-10': 'RF-4C'
                }
              },
              '6-7': {
                name: 'UK',
                aircraft: {
                  '1-7': 'Jaguar GR1A',
                  '8-10': 'Tornado GR1A'
                }
              },
              '8-9': {
                name: 'FRG',
                aircraft: {
                  '1-10': 'RF-4E'
                }
              },
              '10': {
                name: 'BE',
                aircraft: {
                  '1-10': 'Mirage 5BR'
                }
              }
            }
          }
        }
      },
      'E': { 
        name: 'NATO Table E - Combat Rescue', 
        faction: 'NATO',
        hasNationality: true,
        hasDate: false,
        description: 'NATO Combat Rescue - Rescue missions for downed aircrew',
        ordnanceNote: 'All flights tasked with Rescue Support may carry any ordnance allowed for the specific aircraft type.',
        result: 'Nationality determined rescue package',
        nationalities: {
          'US': {
            name: 'US Combat Rescue Raid',
            flights: [
              {
                type: 'Rescue Support',
                flightSize: 2,
                flightCount: 2,
                description: 'Rescue Support',
                aircraft: {
                  '1-6': 'A-10A',
                  '7-10': 'A-7D'
                }
              },
              {
                type: 'CSAR',
                flightSize: 1,
                flightCount: 2,
                description: 'Combat Search and Rescue',
                aircraft: {
                  '1-10': 'H-53'
                }
              }
            ]
          },
          'UK': {
            name: 'UK Combat Rescue Raid',
            flights: [
              {
                type: 'Rescue Support',
                flightSize: 2,
                flightCount: 2,
                description: 'Rescue Support',
                aircraft: {
                  '1-8': 'Harrier GR3',
                  '9-10': 'Jaguar GR1A'
                }
              },
              {
                type: 'CSAR',
                flightSize: 1,
                flightCount: 2,
                description: 'Combat Search and Rescue',
                aircraft: {
                  '1-10': 'Puma'
                }
              }
            ]
          },
          'FRG': {
            name: 'FRG Combat Rescue Raid',
            flights: [
              {
                type: 'Rescue Support',
                flightSize: 2,
                flightCount: 2,
                description: 'Rescue Support',
                aircraft: {
                  '1-5': 'Alpha Jet',
                  '6-10': 'F-4F'
                }
              },
              {
                type: 'CSAR',
                flightSize: 1,
                flightCount: 2,
                description: 'Combat Search and Rescue',
                aircraft: {
                  '1-10': 'CH-53'
                }
              }
            ]
          }
        }
      },
      'F': { 
        name: 'NATO Table F - Special Missions', 
        faction: 'NATO',
        hasMissionType: true,
        hasDate: false,
        description: 'NATO Special Missions - Specialized missions for small numbers of aircraft',
        result: 'Mission type determines result',
        missionTypes: {
          'Fast FAC': {
            name: 'Fast FAC',
            flightSize: 2,
            flightCount: 1,
            description: 'Fast Forward Air Control',
            ordnanceNote: 'Aircraft tasked with Fast FAC may not carry any ordnance. They may carry gun and IRM air-to-air weapons if otherwise allowed.',
            nations: {
              '1-5': {
                name: 'US',
                aircraft: {
                  '1-4': 'F-4E',
                  '5-10': 'A-10A'
                }
              },
              '6-7': {
                name: 'UK',
                aircraft: {
                  '1-4': 'Harrier GR3',
                  '5-10': 'Tornado GR1'
                }
              },
              '8-9': {
                name: 'FRG',
                aircraft: {
                  '1-5': 'F-4F',
                  '6-10': 'Alpha Jet'
                }
              },
              '10': {
                name: 'BE/NE/CAN',
                aircraft: {
                  '1-4': 'Mirage 5BA',
                  '5-7': 'F-16A',
                  '8-10': 'CF-18A'
                }
              }
            }
          },
          'Standoff Jamming': {
            name: 'Standoff Jamming',
            flightSize: 1,
            flightCount: 1,
            description: 'Electronic Warfare Jamming',
            ordnanceNote: 'Aircraft tasked with Standoff Jamming may not carry any air-to-ground ordnance.',
            nations: {
              '1-9': {
                name: 'US',
                aircraft: {
                  '1-3': 'EC-130H',
                  '4-10': 'EF-111A'
                }
              },
              '10': {
                name: 'UK/FRG',
                aircraft: {
                  '1-5': 'Falcon 20F',
                  '6-10': 'HFB 320 Hansa Jet'
                }
              }
            }
          },
          'Tactical Recon': {
            name: 'Tactical Recon',
            flightSize: 2,
            flightCount: 1,
            description: 'Tactical Reconnaissance',
            ordnanceNote: 'Recon flights may only carry air-to-air missiles and guns, if capable. No other ordnance allowed.',
            nations: {
              '1-3': {
                name: 'US',
                aircraft: {
                  '1-10': 'RF-4C'
                }
              },
              '4-5': {
                name: 'UK',
                aircraft: {
                  '1-7': 'Jaguar GR1A',
                  '8-10': 'Tornado GR1A'
                }
              },
              '6-9': {
                name: 'FRG',
                aircraft: {
                  '1-10': 'RF-4E'
                }
              },
              '10': {
                name: 'BE/NE',
                aircraft: {
                  '1-5': 'Mirage 5BR',
                  '6-10': 'F-16A(NE)'
                }
              }
            }
          }
        }
      },
      'G': { 
        name: 'WP Table G - QRA Flights', 
        faction: 'WP',
        hasDate: false,
        description: 'WP QRA Flights - Aircraft sitting alert at WP airfields in East Germany',
        flightSize: 2,
        nations: {
          '1-3': {
            name: 'USSR',
            aircraft: {
              '1-2': 'MiG-21bis',
              '3-4': 'MiG-23M',
              '5-6': 'MiG-23ML',
              '7-8': 'MiG-29A',
              '9-10': 'MiG-25PD/Su-27S¹' // Hidden sub-roll: 1-5 MiG-25PD, 6-10 Su-27S
            }
          },
          '4-10': {
            name: 'GDR',
            aircraft: {
              '1-6': 'MiG-21bis',
              '7-10': 'MiG-23ML'
            }
          }
        }
      },
      'H': { 
        name: 'WP Table H - Fighter Sweep', 
        faction: 'WP',
        hasDate: false,
        flightSize: 2,
        description: 'WP Fighter Sweep - Squadron-size groups of flights tasked with establishing air superiority',
        nations: {
          '1-7': {
            name: 'USSR',
            aircraft: {
              '1-2': 'MiG-21bis',
              '3-4': 'MiG-23M',
              '5-6': 'MiG-23MLA',
              '7-9': 'MiG-29A',
              '10': 'MiG-25PD/Su-27S¹' // Hidden sub-roll: 1-5 MiG-25PD, 6-10 Su-27S
            }
          },
          '8-10': {
            name: 'GDR',
            aircraft: {
              '1-5': 'MiG-21bis',
              '6-10': 'MiG-23ML'
            }
          }
        }
      },
      'I': { 
        name: 'WP Table I - Bombing Raid', 
        faction: 'WP',
        hasTasking: true,
        hasNationality: true,
        hasDate: false,
        description: 'WP Bombing Raid - Packages of flights assigned to provide air support to WP ground troops',
        ordnanceNote: 'SEAD flights may always carry ARMs, if capable.',
        nationalities: {
          'USSR': {
            name: 'USSR Bombing Raid',
            taskings: {
              'Close Escort': {
                flightSize: 4,
                flightCount: 3,
                description: 'Close Escort',
                aircraft: {
                  '1': 'MiG-21bis',
                  '2': 'MiG-23M',
                  '3-4': 'MiG-23MLA',
                  '5-7': 'MiG-23MLD',
                  '8-10': 'MiG-29A'
                }
              },
              'SEAD': {
                flightSize: 4,
                flightCount: 2,
                description: 'SEAD',
                aircraft: {
                  '1-2': 'Su-17M4',
                  '3-4': 'MiG-23²',
                  '5-6': 'Su-24',
                  '7-8': 'MiG-27M',
                  '9-10': 'MiG-27K'
                }
              },
              'Bombing': {
                flightSize: 4,
                flightCount: 5,
                description: 'Bombing',
                aircraft: {
                  '1-2': 'Su-17M4',
                  '3-4': 'MiG-23²',
                  '5-6': 'Su-25',
                  '7-8': 'MiG-27M',
                  '9-10': 'MiG-27K'
                }
              }
            }
          },
          'GDR': {
            name: 'GDR Bombing Raid',
            taskings: {
              'Close Escort': {
                flightSize: 4,
                flightCount: 3,
                description: 'Close Escort',
                aircraft: {
                  '1-5': 'MiG-21MF',
                  '6': 'MiG-21SPS',
                  '7-9': 'MiG-21bis',
                  '10': 'MiG-23MF/ML¹'
                }
              },
              'SEAD': {
                flightSize: 4,
                flightCount: 2,
                description: 'SEAD',
                aircraft: {
                  '1-4': 'Su-22M4',
                  '5-7': 'MiG-21MF',
                  '8-10': 'MiG-23²'
                }
              },
              'Bombing': {
                flightSize: 4,
                flightCount: 5,
                description: 'Bombing',
                aircraft: {
                  '1-4': 'Su-22M4',
                  '5-7': 'MiG-21MF',
                  '8-10': 'MiG-23BN'
                }
              }
            }
          }
        }
      },
      'J': { 
        name: 'WP Table J - Deep Strike Raid', 
        faction: 'WP',
        hasTasking: true,
        hasDate: false,
        description: 'WP Deep Strike Raid - Packages of flights intended to go deep behind NATO lines',
        ordnanceNote: 'All Bombing flights may carry any air-to-ground ordnance allowed for the specified aircraft type. Recon flights may only carry air-to-air missiles and guns, if capable. No other ordnance allowed.',
        taskings: {
          'Escort Jamming': {
            flightSize: 1,
            flightCount: 3,
            description: 'Escort Jamming',
            nations: {
              '1-2': {
                name: 'USSR',
                aircraft: {
                  '1-2': 'Su-24MP',
                  '3-5': 'MiG-25RB',
                  '6-8': 'Yak-28PP',
                  '9-10': 'Tu-22PP'
                }
              },
              '3-5': {
                name: 'USSR',
                aircraft: {
                  '1-5': 'MiG-25RB',
                  '6-10': 'Tu-22PP'
                }
              },
              '6-8': {
                name: 'USSR',
                aircraft: {
                  '1-4': 'Su-24MP',
                  '5-8': 'MiG-25RB',
                  '9-10': 'Yak-28PP'
                }
              },
              '9-10': {
                name: 'GDR',
                aircraft: {
                  '1-10': 'MiG-21PF'
                }
              }
            }
          },
          'Chaff Laying': {
            flightSize: 1,
            flightCount: 3,
            description: 'Chaff Laying',
            nations: {
              '1-5': {
                name: 'USSR',
                aircraft: {
                  '1-5': 'MiG-21bis',
                  '6-10': 'MiG-23M'
                }
              },
              '6-8': {
                name: 'USSR',
                aircraft: {
                  '1-4': 'Yak-28R',
                  '5-8': 'MiG-25RB',
                  '9-10': 'Su-24MR'
                }
              },
              '9-10': {
                name: 'GDR',
                aircraft: {
                  '1-10': 'MiG-21PF'
                }
              }
            }
          },
          'Close Escort': {
            flightSize: 4,
            flightCount: 4,
            description: 'Close Escort',
            nations: {
              '1-3': {
                name: 'USSR',
                aircraft: {
                  '1-3': 'MiG-23MLA',
                  '4-7': 'MiG-23MLD',
                  '8-10': 'Su-27S'
                }
              },
              '4-7': {
                name: 'USSR',
                aircraft: {
                  '1-4': 'MiG-23ML',
                  '5-7': 'MiG-29A',
                  '8-10': 'Su-27S'
                }
              },
              '8-10': {
                name: 'GDR',
                aircraft: {
                  '1-10': 'MiG-23ML'
                }
              }
            }
          },
          'Deep Bombing': {
            flightSize: 4,
            flightCount: 6,
            description: 'Deep Bombing',
            nations: {
              '1-4': {
                name: 'USSR',
                aircraft: {
                  '1-4': 'Su-24M',
                  '5-8': 'Su-24M4',
                  '9-10': 'MiG-27K'
                }
              },
              '5-8': {
                name: 'USSR',
                aircraft: {
                  '1-10': 'Tu-22M'
                }
              },
              '9-10': {
                name: 'GDR',
                aircraft: {
                  '1-10': 'Su-22M4'
                }
              }
            }
          },
          'Recon': {
            flightSize: 1,
            flightCount: 2,
            description: 'Reconnaissance',
            nations: {
              '1-5': {
                name: 'USSR',
                aircraft: {
                  '1-5': 'Su-17M4R',
                  '6-10': 'MiG-25RB'
                }
              },
              '6-7': {
                name: 'USSR',
                aircraft: {
                  '1-7': 'Yak-28R',
                  '8-10': 'Su-24MR'
                }
              },
              '8-9': {
                name: 'USSR',
                aircraft: {
                  '1-5': 'MiG-21R',
                  '6-10': 'MiG-25RB'
                }
              },
              '10': {
                name: 'GDR',
                aircraft: {
                  '1-10': 'MiG-21R'
                }
              }
            }
          }
        }
      },
      'K': { 
        name: 'WP Table K - Combat Rescue', 
        faction: 'WP',
        hasNationality: true,
        hasDate: false,
        description: 'WP Combat Rescue - Size of air battle and high number of losses would limit ability to conduct rescue',
        ordnanceNote: 'All flights tasked with Rescue Support may carry any ordnance allowed for the specified aircraft type.',
        nationalities: {
          'USSR': {
            name: 'USSR Combat Rescue Raid',
            flights: [
              {
                type: 'Rescue Support',
                flightSize: 2,
                flightCount: 2,
                description: 'Rescue Support',
                aircraft: {
                  '1-5': 'Su-25',
                  '6-8': 'Su-17M4',
                  '9-10': 'MiG-21bis'
                }
              },
              {
                type: 'CSAR',
                flightSize: 1,
                flightCount: 2,
                description: 'Combat Search and Rescue',
                aircraft: {
                  '1-10': 'Mi-8'
                }
              }
            ]
          },
          'GDR': {
            name: 'GDR Combat Rescue Raid',
            flights: [
              {
                type: 'Rescue Support',
                flightSize: 2,
                flightCount: 2,
                description: 'Rescue Support',
                aircraft: {
                  '1-5': 'MiG-21bis',
                  '6-10': 'MiG-23BN'
                }
              },
              {
                type: 'CSAR',
                flightSize: 1,
                flightCount: 2,
                description: 'Combat Search and Rescue',
                aircraft: {
                  '1-10': 'Mi-8'
                }
              }
            ]
          }
        }
      },
      'L': { 
        name: 'WP Table L - Special Missions', 
        faction: 'WP',
        hasMissionType: true,
        hasNationSelection: true, // Add nation selection for Tactical Recon
        hasDate: false,
        description: 'WP Special Missions - Specialized missions for small numbers of aircraft',
        missionTypes: {
          'Standoff Jamming': {
            name: 'Standoff Jamming',
            flightSize: 1,
            flightCount: 1,
            description: 'Standoff Jamming flights may not carry any ordnance or air-to-air weapons',
            ordnanceNote: 'Standoff Jamming flights may not carry any ordnance or air-to-air weapons.',
            nations: {
              '1-5': {
                name: 'USSR',
                aircraft: {
                  '1-5': 'An-12PP',
                  '6-10': 'Tu-16P'
                }
              },
              '6-10': {
                name: 'GDR',
                aircraft: {
                  '1-10': 'An-26'
                }
              }
            }
          },
          'Tactical Recon': {
            name: 'Tactical Recon',
            flightSize: 2,
            flightCount: 1,
            description: 'Tactical Reconnaissance',
            ordnanceNote: 'Recon flights may only carry air-to-air missiles and guns, if capable. No other ordnance allowed.',
            requiresNationSelection: true, // Nation must be manually selected
            availableNations: ['USSR', 'GDR'], // Available nations for selection
            nationData: {
              'USSR': {
                name: 'USSR',
                aircraft: {
                  '1-2': 'MiG-21R',
                  '3-4': 'Su-17M3R',
                  '5-7': 'Su-24MR',
                  '8-10': 'MiG-25RB'
                }
              },
              'GDR': {
                name: 'GDR',
                aircraft: {
                  '1-5': 'MiG-21R',
                  '6-10': 'Su-22M4R'
                }
              }
            }
          }
        }
      }
    };

    function handleMissionTypeChange() {
      const missionType = document.getElementById('missionType').value;
      const tacticalReconNationSelection = document.getElementById('tacticalReconNationSelection');
      
      // Show nation selection only for WP Table L Tactical Recon
      if (selectedTable === 'L' && missionType === 'Tactical Recon') {
        tacticalReconNationSelection.style.display = 'flex';
      } else {
        tacticalReconNationSelection.style.display = 'none';
      }
    }

    function initializeParameterSelections() {
      // Hide all parameter selection sections initially
      const atafSelection = document.getElementById('atafSelection');
      const nationalitySelection = document.getElementById('nationalitySelection');
      const missionTypeSelection = document.getElementById('missionTypeSelection');
      const tacticalReconNationSelection = document.getElementById('tacticalReconNationSelection');
      
      // Safely hide all dropdowns
      if (atafSelection) atafSelection.style.display = 'none';
      if (nationalitySelection) nationalitySelection.style.display = 'none';
      if (missionTypeSelection) missionTypeSelection.style.display = 'none';
      if (tacticalReconNationSelection) tacticalReconNationSelection.style.display = 'none';
      
      // Reset all dropdown values to defaults
      const atafZone = document.getElementById('atafZone');
      const crewNationality = document.getElementById('crewNationality');
      const missionType = document.getElementById('missionType');
      const tacticalReconNation = document.getElementById('tacticalReconNation');
      
      if (atafZone) atafZone.selectedIndex = 0;
      if (crewNationality) crewNationality.selectedIndex = 0;
      if (missionType) missionType.selectedIndex = 0;
      if (tacticalReconNation) tacticalReconNation.selectedIndex = 0;
      
      // Reset all labels to their default state
      const atafLabel = document.querySelector('label[for="atafZone"]');
      if (atafLabel) atafLabel.textContent = 'ATAF Zone:';
      
      const nationalityLabel = document.querySelector('#nationalitySelection label');
      if (nationalityLabel) nationalityLabel.textContent = 'Nationality of downed crew:';
      
      const missionTypeLabel = document.querySelector('#missionTypeSelection label');
      if (missionTypeLabel) missionTypeLabel.textContent = 'Mission Type:';
      
      // Clear any previous active sections
      document.getElementById('rollInputSection').classList.remove('active');
      document.getElementById('variableSelectionSection').classList.remove('active');
    }

    function selectTable(tableId, faction) {
      // Initialize all parameter selections first
      initializeParameterSelections();
      
      selectedTable = tableId;
      selectedFaction = faction;
      
      const table = oobTables[tableId];
      
      // Check if scenario date is set (except for WP tables and NATO Table D which are not date-dependent)
      if (!scenarioDate && table.hasDate !== false && tableId !== 'D') {
        alert('Please select a scenario date first.');
        return;
      }
      
      // Check if this table has variables that need to be selected
      if (table.hasATAF) {
        const tableName = table.name.split(' - ')[1] || table.name;
        const displayText = `${faction} Table ${tableId} - ${tableName}`;
        document.getElementById('variableTableDisplay').textContent = displayText;
        
        // Show ATAF selection for this table
        const atafSelection = document.getElementById('atafSelection');
        atafSelection.style.display = 'flex';
        
        document.getElementById('variableSelectionSection').classList.add('active');
        document.getElementById('rollCountVariable').focus();
      } else if (table.hasTasking) {
        // Table C/D: Has taskings but no user selection needed - generates all taskings per roll
        const tableName = table.name.split(' - ')[1] || table.name;
        const displayText = `${faction} Table ${tableId} - ${tableName}`;
        document.getElementById('selectedTableDisplay').textContent = displayText;
        document.getElementById('rollInputSection').classList.add('active');
        document.getElementById('rollCountBasic').focus();
      } else if (table.hasNationality) {
        // Table E/K: Combat Rescue - needs nationality selection
        const tableName = table.name.split(' - ')[1] || table.name;
        const displayText = `${faction} Table ${tableId} - ${tableName}`;
        document.getElementById('variableTableDisplay').textContent = displayText;
        
        // Show nationality selection
        const nationalitySelection = document.getElementById('nationalitySelection');
        nationalitySelection.style.display = 'flex';
        
        // Populate dropdown based on faction
        const crewNationalitySelect = document.getElementById('crewNationality');
        crewNationalitySelect.innerHTML = '';
        
        if (faction === 'NATO') {
          crewNationalitySelect.innerHTML = `
            <option value="US">US</option>
            <option value="UK">UK/BE/NE</option>
            <option value="FRG">FRG</option>
            <option value="CAN">CAN (uses US rescue)</option>
          `;
        } else if (faction === 'WP') {
          crewNationalitySelect.innerHTML = `
            <option value="USSR">USSR</option>
            <option value="GDR">GDR</option>
          `;
        }
        
        document.getElementById('variableSelectionSection').classList.add('active');
        document.getElementById('rollCountVariable').focus();
      } else if (table.hasMissionType) {
        // Table F/L: Special Missions - needs mission type selection
        const tableName = table.name.split(' - ')[1] || table.name;
        const displayText = `${faction} Table ${tableId} - ${tableName}`;
        document.getElementById('variableTableDisplay').textContent = displayText;
        
        // Show mission type selection
        const missionTypeSelection = document.getElementById('missionTypeSelection');
        missionTypeSelection.style.display = 'flex';
        
        // Populate dropdown based on faction
        const missionTypeSelect = document.getElementById('missionType');
        missionTypeSelect.innerHTML = '';
        
        if (faction === 'NATO') {
          missionTypeSelect.innerHTML = `
            <option value="Fast FAC">Fast FAC</option>
            <option value="Standoff Jamming">Standoff Jamming</option>
            <option value="Tactical Recon">Tactical Recon</option>
          `;
        } else if (faction === 'WP') {
          missionTypeSelect.innerHTML = `
            <option value="Standoff Jamming">Standoff Jamming</option>
            <option value="Tactical Recon">Tactical Recon</option>
          `;
        }
        
        // Trigger the mission type change handler to show/hide nation selection if needed
        handleMissionTypeChange();
        
        document.getElementById('variableSelectionSection').classList.add('active');
        document.getElementById('rollCountVariable').focus();
      } else {
        // No variables needed, use original flow
        const tableName = table.name.split(' - ')[1] || table.name;
        const displayText = `${faction} Table ${tableId} - ${tableName}`;
        document.getElementById('selectedTableDisplay').textContent = displayText;
        
        document.getElementById('rollInputSection').classList.add('active');
        document.getElementById('rollCountBasic').focus();
      }
    }

    function cancelSelection() {
      selectedTable = null;
      selectedFaction = null;
      document.getElementById('rollInputSection').classList.remove('active');
      document.getElementById('rollCountBasic').value = 1;
    }

    function cancelVariableSelection() {
      selectedTable = null;
      selectedFaction = null;
      document.getElementById('variableSelectionSection').classList.remove('active');
      document.getElementById('rollCountVariable').value = 1;
    }

    function makeRollsWithVariables() {
      if (!selectedTable) return;
      
      const rollCount = parseInt(document.getElementById('rollCountVariable').value);
      if (rollCount < 1 || rollCount > 20) {
        alert('Please enter a number between 1 and 20');
        return;
      }

      const table = oobTables[selectedTable];
      
      // Get variable selections
      let atafZone = null;
      let crewNationality = null;
      let selectedMissionType = null;
      let tacticalReconNation = null;
      
      if (table.hasATAF) {
        atafZone = document.getElementById('atafZone').value;
      } else if (table.hasNationality) {
        crewNationality = document.getElementById('crewNationality').value;
        // Use nationality as atafZone parameter for simplicity
        atafZone = crewNationality;
      } else if (table.hasMissionType) {
        selectedMissionType = document.getElementById('missionType').value;
        
        // For Table L Tactical Recon, get the selected nation
        if (selectedTable === 'L' && selectedMissionType === 'Tactical Recon') {
          tacticalReconNation = document.getElementById('tacticalReconNation').value;
          // Pass mission type and nation as a combined parameter
          atafZone = `${selectedMissionType}|${tacticalReconNation}`;
        } else {
          // Use mission type as atafZone parameter for simplicity
          atafZone = selectedMissionType;
        }
      }
      
      // Use global scenario date instead of dropdown
      const selectedScenarioDate = scenarioDate;
      
      for (let i = 0; i < rollCount; i++) {
        const result = getTableResultWithVariables(selectedTable, atafZone, selectedScenarioDate);
        
        const resultEntry = {
          id: resultCounter++,
          table: selectedTable,
          faction: selectedFaction,
          tableName: table.name,
          atafZone: atafZone,
          scenarioDate: scenarioDate,
          nationRoll: result.nationRoll,
          aircraftRoll: result.aircraftRoll,
          nationName: result.nationName,
          result: result.text,
          debugText: result.debugText || result.debugInfo?.join(' | ') || '', // Handle both debugText and legacy debugInfo
          timestamp: new Date().getTime() + i // Ensure unique timestamps
        };
        
        results.unshift(resultEntry);
        hasGeneratedResults = true; // Mark that results exist
      }
      
      updateResultsDisplay();
      updateDateButtonStates(); // Update button states
    }

    function viewTableWithVariables() {
      if (!selectedTable) return;
      
      const table = oobTables[selectedTable];
      let atafZone = null;
      
      if (table.hasATAF) {
        atafZone = document.getElementById('atafZone').value;
      } else if (table.hasNationality) {
        atafZone = document.getElementById('crewNationality').value;
      } else if (table.hasMissionType) {
        atafZone = document.getElementById('missionType').value;
      }
      
      // Use global scenario date
      const selectedScenarioDate = scenarioDate;
      
      viewTableStructure(selectedTable, atafZone, selectedScenarioDate);
    }

    function makeRolls() {
      if (!selectedTable) return;
      
      const rollCount = parseInt(document.getElementById('rollCountBasic').value);
      if (rollCount < 1 || rollCount > 20) {
        alert('Please enter a number between 1 and 20');
        return;
      }

      // Check if Table C or D and scenario date is required
      if ((selectedTable === 'C' || selectedTable === 'D') && selectedTable !== 'D' && !scenarioDate) {
        alert('Please select a scenario date first.');
        return;
      }

      const table = oobTables[selectedTable];
      
      for (let i = 0; i < rollCount; i++) {
        let result;
        console.log(`Making roll ${i+1} for table ${selectedTable}`);
        
        // Tables with multiple taskings need special handling
        if (selectedTable === 'C') {
          result = getTableResultWithVariables(selectedTable, null, scenarioDate);
        } else if (selectedTable === 'D') {
          result = getTableResultWithVariables(selectedTable, null, null);
        } else if (selectedTable === 'I' || selectedTable === 'J') {
          console.log(`Routing ${selectedTable} to getTableResultWithVariables`);
          result = getTableResultWithVariables(selectedTable, null, null);
        } else {
          result = getTableResult(selectedTable);
        }
        
        console.log(`Result for ${selectedTable}:`, result);
        
        const resultEntry = {
          id: resultCounter++,
          table: selectedTable,
          faction: selectedFaction,
          tableName: table.name,
          nationRoll: result.nationRoll,
          aircraftRoll: result.aircraftRoll,
          result: result.text,
          debugText: result.debugText || result.debugInfo?.join(' | ') || '', // Handle both debugText and legacy debugInfo
          scenarioDate: selectedTable === 'C' ? scenarioDate : undefined,
          timestamp: new Date().getTime() + i // Ensure unique timestamps
        };
        
        console.log(`Result entry for display:`, resultEntry);
        
        results.unshift(resultEntry);
        hasGeneratedResults = true; // Mark that results exist
      }
      
      updateResultsDisplay();
      updateDateButtonStates(); // Update button states
      cancelSelection();
    }

    function getTableResultWithVariables(tableId, atafZone, scenarioDate) {
      console.log(`getTableResultWithVariables called with tableId: ${tableId}`);
      console.log(`Checking conditions: tableId === 'I' is ${tableId === 'I'}`);
      
      // DIRECT TABLE I INTERCEPT - Handle Table I first before anything else
      if (tableId === 'I') {
        console.log('DIRECT Table I intercept activated!');
        const table = oobTables[tableId];
        console.log('Table I object:', table);
        
        try {
          // Table I: Warsaw Pact Bombing Raid - nationality-based like Table K
          // First roll for nationality: 1-8 USSR, 9-10 GDR
          const nationalityRollResult = makeDebugRoll(10, 'Nationality');
          const nationalityRoll = nationalityRollResult.roll;
          
          let selectedNationality;
          if (nationalityRoll <= 8) {
            selectedNationality = 'USSR';
          } else {
            selectedNationality = 'GDR';
          }
          
          console.log(`Nationality roll: ${nationalityRoll} → ${selectedNationality}`);
          
          const nationalityData = table.nationalities[selectedNationality];
          if (!nationalityData) {
            return {
              nationRoll: nationalityRoll,
              aircraftRoll: null,
              text: `Error: Unknown nationality ${selectedNationality}`,
              debugText: ''
            };
          }
          
          const results = [];
          
          // Generate results for each tasking (Close Escort, SEAD, Bombing)
          for (const [taskingName, taskingData] of Object.entries(nationalityData.taskings)) {
            console.log(`Processing tasking: ${taskingName}`);
            
            // Roll for aircraft within this tasking
            const aircraftRollResult = makeDebugRoll(10, `${taskingName} Aircraft`);
            const aircraftRoll = aircraftRollResult.roll;
            let aircraftType = null;
            let subRollResult = null;
            
            // Find matching aircraft based on roll ranges
            for (const [range, aircraft] of Object.entries(taskingData.aircraft)) {
              const [min, max] = parseRange(range);
              if (aircraftRoll >= min && aircraftRoll <= max) {
                aircraftType = aircraft;
                break;
              }
            }
            
            if (!aircraftType) {
              results.push({
                tasking: taskingName,
                text: `Error: No aircraft found for ${taskingName} roll ${aircraftRoll}`
              });
              continue;
            }
            
            // Handle hidden sub-rolls for superscript references (applies to ALL aircraft in tasking)
            let finalAircraftType = aircraftType;
            if (aircraftType && (aircraftType.includes('²') || aircraftType.includes('¹'))) {
              subRollResult = makeDebugRoll(10, `${taskingName} Sub-roll`);
              if (aircraftType.includes('MiG-23²')) {
                if (subRollResult.roll <= 4) finalAircraftType = 'MiG-23M';
                else if (subRollResult.roll <= 8) finalAircraftType = 'MiG-23MF';
                else finalAircraftType = 'MiG-23ML';
              } else if (aircraftType.includes('MiG-23MF/ML¹')) {
                // Sub-roll: 1-5 MiG-23MF, 6-10 MiG-23ML
                finalAircraftType = subRollResult.roll <= 5 ? 'MiG-23MF' : 'MiG-23ML';
              }
            }
            
            // Ordnance table for Table I - differs by nationality
            function getOrdnanceAvailabilityTableI(roll, nationality, aircraftType = '', tasking = '') {
              // Apply die roll modifiers for specific aircraft types
              let modifiedRoll = roll;
              if (aircraftType.includes('Su-17M4') || aircraftType.includes('MiG-27K')) {
                modifiedRoll += 1;
              } else if (aircraftType.includes('Su-24')) {
                modifiedRoll += 2;
              }
              
              // Cap the modified roll at 10
              modifiedRoll = Math.min(modifiedRoll, 10);
              
              let ordnance;
              if (nationality === 'USSR') {
                // USSR: 1-5 Bombs/CBU/Rockets, 6-7 +EOGM/ARM, 8-10 +EOGB/LGB
                if (modifiedRoll <= 5) ordnance = "Bombs/CBU/Rockets";
                else if (modifiedRoll <= 7) ordnance = "Bombs/CBU/Rockets + EOGM/ARM";
                else ordnance = "Bombs/CBU/Rockets + EOGM/ARM + EOGB/LGB";
              } else {
                // GDR: 1-6 Bombs/CBU/Rockets, 7-10 +EOGM
                if (modifiedRoll <= 6) ordnance = "Bombs/CBU/Rockets";
                else ordnance = "Bombs/CBU/Rockets + EOGM";
              }
              
              // Add ARM to SEAD flights
              if (tasking === 'SEAD') {
                ordnance += " + ARM";
              }
              
              return ordnance;
            }
            
            let resultText = '';
            let ordnanceRolls = []; // Track ordnance rolls for debug
            
            // Handle ordnance for SEAD and Bombing flights
            if (taskingName === 'Close Escort') {
              // Close Escort flights remain grouped (no ordnance)
              resultText = `${selectedNationality}: ${taskingData.flightCount} x {${taskingData.flightSize}} ${finalAircraftType}, ${taskingName}`;
            } else if (taskingName === 'SEAD' || taskingName === 'Bombing') {
              // SEAD and Bombing flights get individual ordnance rolls
              const individualFlights = [];
              
              for (let i = 1; i <= taskingData.flightCount; i++) {
                const ordnanceRollResult = makeDebugRoll(10, `${taskingName} Flight ${i} Ordnance`);
                const ordnance = getOrdnanceAvailabilityTableI(ordnanceRollResult.roll, selectedNationality, finalAircraftType, taskingName);
                ordnanceRolls.push(ordnanceRollResult);
                
                individualFlights.push(`${selectedNationality}: 1 x {${taskingData.flightSize}} ${finalAircraftType}, ${taskingName} (${ordnance})`);
              }
              
              resultText = individualFlights.join('<br>');
            }
            
            console.log(`Result text for ${taskingName}:`, resultText);
            
            // Build debug text for this tasking
            let taskingDebugText = '';
            if (debugMode) {
              taskingDebugText = `[${taskingName}: ${aircraftRollResult.debugEntry} → ${finalAircraftType}`;
              if (subRollResult) {
                taskingDebugText += ` | ${subRollResult.debugEntry} → ${finalAircraftType}`;
              }
              
              // Add ordnance debug info for SEAD and Bombing
              if ((taskingName === 'SEAD' || taskingName === 'Bombing') && ordnanceRolls.length > 0) {
                const ordnanceDebugEntries = ordnanceRolls.map((roll, i) => 
                  `Flight ${i+1} Ordnance: ${roll.roll}`
                ).join(' | ');
                taskingDebugText += ` | ${ordnanceDebugEntries}`;
              }
              
              taskingDebugText += ']';
            }
            
            results.push({
              tasking: taskingName,
              text: resultText,
              debugText: taskingDebugText
            });
          }
          
          // Combine nationality roll with all tasking debug texts
          const allDebugTexts = results.map(r => r.debugText).filter(Boolean);
          let combinedDebugText = '';
          if (debugMode) {
            const debugParts = [`Nationality: ${nationalityRollResult.debugEntry} → ${selectedNationality}`];
            if (allDebugTexts.length > 0) {
              debugParts.push(...allDebugTexts);
            }
            combinedDebugText = debugParts.length > 0 ? debugParts.join(' ') : '';
          }
          
          const finalResult = {
            taskingResults: results,
            text: results.map(r => r.text).join('<br>'),
            debugText: combinedDebugText
          };
          
          console.log('Table I DIRECT final result:', finalResult);
          return finalResult;
          
        } catch (error) {
          console.error('Error in Table I direct processing:', error);
          return {
            nationRoll: null,
            aircraftRoll: null,
            text: `Error processing Table I: ${error.message}`,
            debugText: ''
          };
        }
      }
      
      // DIRECT TABLE J INTERCEPT - Handle Table J like Table I (with nation rolls)
      if (tableId === 'J') {
        console.log('DIRECT Table J intercept activated!');
        const table = oobTables[tableId];
        console.log('Table J object:', table);
        
        try {
          // Table J: Warsaw Pact Deep Strike Raid - generates ALL taskings
          const allTaskings = Object.keys(table.taskings);
          console.log('Table J taskings:', allTaskings);
          const results = [];
          
          for (const taskingName of allTaskings) {
            console.log(`Processing tasking: ${taskingName}`);
            const taskingData = table.taskings[taskingName];
            
            // Roll for nation (like Table I)
            const nationRollResult = makeDebugRoll(10, `${taskingName} Nation`);
            const nationRoll = nationRollResult.roll;
            
            // Determine nation based on roll
            let selectedNation = null;
            let selectedNationName = '';
            for (const [range, nation] of Object.entries(taskingData.nations)) {
              const [min, max] = parseRange(range);
              if (nationRoll >= min && nationRoll <= max) {
                selectedNation = nation;
                selectedNationName = nation.name;
                break;
              }
            }
            
            if (!selectedNation) {
              results.push({
                tasking: taskingName,
                text: `Error: No nation found for ${taskingName} roll ${nationRoll}`
              });
              continue;
            }
            
            // Roll for aircraft for this tasking
            const aircraftRollResult = makeDebugRoll(10, `${taskingName} Aircraft`);
            const aircraftRoll = aircraftRollResult.roll;
            let aircraftType = null;
            
            // Find matching aircraft based on roll ranges
            for (const [range, aircraft] of Object.entries(selectedNation.aircraft)) {
              const [min, max] = parseRange(range);
              if (aircraftRoll >= min && aircraftRoll <= max) {
                aircraftType = aircraft;
                break;
              }
            }
            
            if (!aircraftType) {
              results.push({
                tasking: taskingName,
                text: `Error: No aircraft found for ${taskingName} roll ${aircraftRoll}`
              });
              continue;
            }
            
            const resultText = `${selectedNationName}: ${taskingData.flightCount} x {${taskingData.flightSize}} ${aircraftType}, ${taskingName}`;
            console.log(`Result text for ${taskingName}:`, resultText);
            
            // Build debug text for this tasking
            let taskingDebugText = '';
            if (debugMode) {
              taskingDebugText = `[${taskingName}: ${nationRollResult.debugEntry} → ${selectedNationName} | ${aircraftRollResult.debugEntry} → ${aircraftType}]`;
            }
            
            results.push({
              tasking: taskingName,
              text: resultText,
              debugText: taskingDebugText
            });
          }
          
          // Combine all debug texts for Table J
          const allDebugTexts = results.map(r => r.debugText).filter(Boolean);
          const combinedDebugText = allDebugTexts.length > 0 ? allDebugTexts.join(' ') : '';
          
          const finalResult = {
            taskingResults: results,
            text: results.map(r => r.text).join('<br>'),
            debugText: combinedDebugText
          };
          
          console.log('Table J DIRECT final result:', finalResult);
          return finalResult;
          
        } catch (error) {
          console.error('Error in Table J direct processing:', error);
          return {
            nationRoll: null,
            aircraftRoll: null,
            text: `Error processing Table J: ${error.message}`,
            debugText: ''
          };
        }
      }
      
      const table = oobTables[tableId];
      console.log(`Table object:`, table);
      
      if (tableId === 'A') {
        // Table A: NATO QRA Flight - two-roll system with variables
        const variant = table.variants[atafZone][scenarioDate];
        const nationRollResult = makeDebugRoll(10, 'Nation');
        const nationRoll = nationRollResult.roll;
        
        // Determine nation based on roll and variant
        let selectedNation, nationName;
        for (const [nationRange, nationData] of Object.entries(variant.nations)) {
          const [min, max] = parseRange(nationRange);
          if (nationRoll >= min && nationRoll <= max) {
            selectedNation = nationData;
            nationName = nationData.name;
            break;
          }
        }
        
        // Roll for aircraft within that nation
        const aircraftRollResult = makeDebugRoll(10, 'Aircraft');
        const aircraftRoll = aircraftRollResult.roll;
        let aircraftType = null;
        
        // Find matching aircraft based on roll ranges
        for (const [range, aircraft] of Object.entries(selectedNation.aircraft)) {
          const [min, max] = parseRange(range);
          if (aircraftRoll >= min && aircraftRoll <= max) {
            // Use aircraft name exactly as defined in source data
            aircraftType = aircraft;
            break;
          }
        }
        
        const resultText = `${nationName}: 1 x {${table.flightSize}} ${aircraftType}, CAP`;
        
        // Build simple debug string
        let debugText = '';
        if (debugMode) {
          const debugParts = [nationRollResult.debugEntry, aircraftRollResult.debugEntry].filter(Boolean);
          debugText = debugParts.length > 0 ? `[${debugParts.join(' | ')}]` : '';
        }
        
        return {
          nationRoll: nationRoll,
          aircraftRoll: aircraftRoll,
          nationName: nationName,
          text: resultText,
          debugText: debugText
        };
      }
      
      if (tableId === 'B') {
        // Table B: NATO CAP Flight - uses zones structure
        const zoneData = table.zones[atafZone][scenarioDate];
        const nationRollResult = makeDebugRoll(10, 'Nation');
        const nationRoll = nationRollResult.roll;
        
        let selectedNation = null;
        let selectedNationName = '';
        
        // Find which nation this roll corresponds to
        for (const [range, nationData] of Object.entries(zoneData.nations)) {
          const [min, max] = parseRange(range);
          if (nationRoll >= min && nationRoll <= max) {
            selectedNation = nationData;
            selectedNationName = nationData.name;
            break;
          }
        }
        
        if (!selectedNation) {
          return {
            nationRoll: nationRoll,
            aircraftRoll: null,
            text: `Error: No nation found for roll ${nationRoll}`,
            debugText: debugMode ? `[${nationRollResult.debugEntry}]` : ''
          };
        }
        
        // Roll for aircraft type
        const aircraftRollResult = makeDebugRoll(10, 'Aircraft');
        const aircraftRoll = aircraftRollResult.roll;
        let selectedAircraft = null;
        
        // Find which aircraft this roll corresponds to
        for (const [range, aircraft] of Object.entries(selectedNation.aircraft)) {
          const [min, max] = parseRange(range);
          if (aircraftRoll >= min && aircraftRoll <= max) {
            selectedAircraft = aircraft;
            break;
          }
        }
        
        if (!selectedAircraft) {
          return {
            nationRoll: nationRoll,
            aircraftRoll: aircraftRoll,
            text: `Error: No aircraft found for roll ${aircraftRoll}`,
            debugText: debugMode ? `[${nationRollResult.debugEntry} | ${aircraftRollResult.debugEntry}]` : ''
          };
        }
        
        // Build simple debug string
        let debugText = '';
        if (debugMode) {
          const debugParts = [nationRollResult.debugEntry, aircraftRollResult.debugEntry].filter(Boolean);
          debugText = debugParts.length > 0 ? `[${debugParts.join(' | ')}]` : '';
        }
        
        return {
          nationRoll: nationRoll,
          aircraftRoll: aircraftRoll,
          nationName: selectedNationName,
          text: `${selectedNationName}: 1 x {2} ${selectedAircraft}, CAP`,
          debugText: debugText
        };
      }
      
      if (tableId === 'C') {
        // Table C: NATO Bombing Raid - three-tasking system with ordnance availability
        const dateVariant = scenarioDate;
        const taskingData = table.taskings;
        
        const results = [];
        const taskings = ['CAP', 'SEAD', 'Bombing'];
        const flightSizes = { 'CAP': 2, 'SEAD': 2, 'Bombing': 4 };
        const flightCounts = { 'CAP': 4, 'SEAD': 4, 'Bombing': 4 };
        
        // Ordnance table: 1-4 Bombs/CBU/Rockets, 5-7 Bombs/CBU/Rockets + EOGM, 8-10 Bombs/CBU/Rockets + EOGM + LGB/EOGB
        function getOrdnanceAvailability(roll, aircraftType = '', tasking = '') {
          // Apply die roll modifiers for specific aircraft types
          let modifiedRoll = roll;
          if (aircraftType.includes('F-16') || aircraftType.includes('A-10')) {
            modifiedRoll += 2;
          } else if (aircraftType.includes('Tornado GR1') || aircraftType.includes('Tornado IDS') || aircraftType.includes('CF-18')) {
            modifiedRoll += 1;
          }
          
          // Cap the modified roll at 10
          modifiedRoll = Math.min(modifiedRoll, 10);
          
          let ordnance;
          if (modifiedRoll <= 4) ordnance = "Bombs/CBU/Rockets";
          else if (modifiedRoll <= 7) ordnance = "Bombs/CBU/Rockets + EOGM";
          else ordnance = "Bombs/CBU/Rockets + EOGM + LGB/EOGB";
          
          // Add ARM to SEAD flights
          if (tasking === 'SEAD') {
            ordnance += " + ARM";
          }
          
          return ordnance;
        }
        
        for (const tasking of taskings) {
          const taskingVariant = taskingData[tasking][dateVariant];
          
          // Roll for nation
          const nationRollResult = makeDebugRoll(10, `${tasking} Nation`);
          const nationRoll = nationRollResult.roll;
          let selectedNation = null;
          let selectedNationName = '';
          let aircraftRollResult = null;
          let subRollResult = null;
          
          for (const [range, nationData] of Object.entries(taskingVariant.nations)) {
            const [min, max] = parseRange(range);
            if (nationRoll >= min && nationRoll <= max) {
              selectedNation = nationData;
              selectedNationName = nationData.name;
              break;
            }
          }
          
          if (!selectedNation) {
            results.push({
              tasking: tasking,
              nationRoll: nationRoll,
              aircraftRoll: null,
              text: `Error: No nation found for ${tasking} roll ${nationRoll}`
            });
            continue;
          }
          
          // Roll for aircraft
          aircraftRollResult = makeDebugRoll(10, `${tasking} Aircraft`);
          const aircraftRoll = aircraftRollResult.roll;
          let selectedAircraft = null;
          
          for (const [range, aircraft] of Object.entries(selectedNation.aircraft)) {
            const [min, max] = parseRange(range);
            if (aircraftRoll >= min && aircraftRoll <= max) {
              selectedAircraft = aircraft;
              break;
            }
          }
          
          if (!selectedAircraft) {
            results.push({
              tasking: tasking,
              nationRoll: nationRoll,
              aircraftRoll: aircraftRoll,
              text: `Error: No aircraft found for ${tasking} roll ${aircraftRoll}`
            });
            continue;
          }
          
          // Handle aircraft sub-rolls BEFORE ordnance (applies to ALL aircraft in tasking)
          let finalAircraftType = selectedAircraft;
          if (selectedAircraft === 'F-4²') {
            subRollResult = makeDebugRoll(10, `${tasking} Sub-roll`);
            finalAircraftType = subRollResult.roll <= 5 ? 'F-4D' : 'F-4E';
          }
          
          const flightSize = flightSizes[tasking];
          const flightCount = flightCounts[tasking];
          let resultText = '';
          let taskingDebugText = '';
          
          // Handle special aircraft combinations (maintain existing logic for split flights)
          if (tasking === 'SEAD' && selectedNationName === 'US' && selectedAircraft === 'F-4G/F-4E') {
            // Split F-4G/F-4E into separate flights with ordnance
            const f4gFlights = [];
            const f4eFlights = [];
            const ordnanceRolls = [];
            
            // Generate ordnance for each F-4G flight (2 flights)
            for (let i = 1; i <= 2; i++) {
              const ordnanceRollResult = makeDebugRoll(10, `${tasking} F-4G Flight ${i} Ordnance`);
              const ordnance = getOrdnanceAvailability(ordnanceRollResult.roll, 'F-4G', tasking);
              ordnanceRolls.push(ordnanceRollResult);
              f4gFlights.push(`1 x {${flightSize}} ${selectedNationName} F-4G, ${tasking} (${ordnance})`);
            }
            
            // Generate ordnance for each F-4E flight (2 flights)
            for (let i = 1; i <= 2; i++) {
              const ordnanceRollResult = makeDebugRoll(10, `${tasking} F-4E Flight ${i} Ordnance`);
              const ordnance = getOrdnanceAvailability(ordnanceRollResult.roll, 'F-4E', tasking);
              ordnanceRolls.push(ordnanceRollResult);
              f4eFlights.push(`1 x {${flightSize}} ${selectedNationName} F-4E, ${tasking} (${ordnance})`);
            }
            
            resultText = [...f4gFlights, ...f4eFlights].join('<br>');
            
            if (debugMode) {
              const ordnanceDebugEntries = ordnanceRolls.map((roll, i) => {
                const aircraftType = i < 2 ? 'F-4G' : 'F-4E';
                const flightNum = (i % 2) + 1;
                return `${aircraftType} Flight ${flightNum} Ordnance: ${roll.roll}`;
              }).join(' | ');
              
              taskingDebugText = `[${tasking}: ${nationRollResult.debugEntry} | ${aircraftRollResult.debugEntry} | ${ordnanceDebugEntries}]`;
            }
          } else if (tasking === 'SEAD' && selectedNationName === 'US' && selectedAircraft === 'F-4G/F-16C') {
            // Split F-4G/F-16C into separate flights with ordnance
            const f4gFlights = [];
            const f16cFlights = [];
            const ordnanceRolls = [];
            
            // Generate ordnance for each F-4G flight (2 flights)
            for (let i = 1; i <= 2; i++) {
              const ordnanceRollResult = makeDebugRoll(10, `${tasking} F-4G Flight ${i} Ordnance`);
              const ordnance = getOrdnanceAvailability(ordnanceRollResult.roll, 'F-4G', tasking);
              ordnanceRolls.push(ordnanceRollResult);
              f4gFlights.push(`1 x {${flightSize}} ${selectedNationName} F-4G, ${tasking} (${ordnance})`);
            }
            
            // Generate ordnance for each F-16C flight (2 flights)
            for (let i = 1; i <= 2; i++) {
              const ordnanceRollResult = makeDebugRoll(10, `${tasking} F-16C Flight ${i} Ordnance`);
              const ordnance = getOrdnanceAvailability(ordnanceRollResult.roll, 'F-16C', tasking);
              ordnanceRolls.push(ordnanceRollResult);
              f16cFlights.push(`1 x {${flightSize}} ${selectedNationName} F-16C, ${tasking} (${ordnance})`);
            }
            
            resultText = [...f4gFlights, ...f16cFlights].join('<br>');
            
            if (debugMode) {
              const ordnanceDebugEntries = ordnanceRolls.map((roll, i) => {
                const aircraftType = i < 2 ? 'F-4G' : 'F-16C';
                const flightNum = (i % 2) + 1;
                return `${aircraftType} Flight ${flightNum} Ordnance: ${roll.roll}`;
              }).join(' | ');
              
              taskingDebugText = `[${tasking}: ${nationRollResult.debugEntry} | ${aircraftRollResult.debugEntry} | ${ordnanceDebugEntries}]`;
            }
          } else if (tasking === 'CAP') {
            // CAP flights remain grouped (no ordnance)
            resultText = `${flightCount} x {${flightSize}} ${selectedNationName} ${finalAircraftType}, ${tasking}`;
            
            if (debugMode) {
              taskingDebugText = `[${tasking}: ${nationRollResult.debugEntry} | ${aircraftRollResult.debugEntry}`;
              if (subRollResult) {
                taskingDebugText += ` | ${subRollResult.debugEntry} → ${finalAircraftType}`;
              }
              taskingDebugText += ']';
            }
          } else if (tasking === 'SEAD' || tasking === 'Bombing') {
            // SEAD and Bombing flights get individual ordnance rolls
            const individualFlights = [];
            const ordnanceRolls = [];
            
            for (let i = 1; i <= flightCount; i++) {
              const ordnanceRollResult = makeDebugRoll(10, `${tasking} Flight ${i} Ordnance`);
              const ordnance = getOrdnanceAvailability(ordnanceRollResult.roll, finalAircraftType, tasking);
              ordnanceRolls.push(ordnanceRollResult);
              
              individualFlights.push(`1 x {${flightSize}} ${selectedNationName} ${finalAircraftType}, ${tasking} (${ordnance})`);
            }
            
            resultText = individualFlights.join('<br>');
            
            if (debugMode) {
              const ordnanceDebugEntries = ordnanceRolls.map((roll, i) => 
                `Flight ${i+1} Ordnance: ${roll.roll}`
              ).join(' | ');
              
              taskingDebugText = `[${tasking}: ${nationRollResult.debugEntry} | ${aircraftRollResult.debugEntry}`;
              if (subRollResult) {
                taskingDebugText += ` | ${subRollResult.debugEntry} → ${finalAircraftType}`;
              }
              taskingDebugText += ` | ${ordnanceDebugEntries}]`;
            }
          }
          
          results.push({
            tasking: tasking,
            nationRoll: nationRoll,
            aircraftRoll: aircraftRoll,
            nationName: selectedNationName,
            text: resultText,
            debugText: taskingDebugText
          });
        }
        
        // Combine all debug texts for Table C
        const allDebugTexts = results.map(r => r.debugText).filter(Boolean);
        const combinedDebugText = allDebugTexts.length > 0 ? allDebugTexts.join(' ') : '';
        
        return {
          taskingResults: results,
          text: results.map(r => r.text).join('<br>'),
          debugText: combinedDebugText
        };
      } else if (tableId === 'D') {
        // Table D: NATO Deep Strike Raid - five-tasking system
        const taskingData = table.taskings;
        
        const results = [];
        const taskings = ['Escort Jamming', 'CAP', 'SEAD', 'Bombing', 'Recon'];
        const flightSizes = { 'Escort Jamming': 1, 'CAP': 2, 'SEAD': 2, 'Bombing': 4, 'Recon': 2 };
        const flightCounts = { 'Escort Jamming': 2, 'CAP': 4, 'SEAD': 4, 'Bombing': 4, 'Recon': 2 };
        
        for (const tasking of taskings) {
          const taskingVariant = taskingData[tasking];
          
          // Roll for nation
          const nationRollResult = makeDebugRoll(10, `${tasking} Nation`);
          const nationRoll = nationRollResult.roll;
          let selectedNation = null;
          let selectedNationName = '';
          let aircraftRollResult = null;
          
          for (const [range, nationData] of Object.entries(taskingVariant.nations)) {
            const [min, max] = parseRange(range);
            if (nationRoll >= min && nationRoll <= max) {
              selectedNation = nationData;
              selectedNationName = nationData.name;
              break;
            }
          }
          
          if (!selectedNation) {
            results.push({
              tasking: tasking,
              nationRoll: nationRoll,
              aircraftRoll: null,
              text: `Error: No nation found for ${tasking} roll ${nationRoll}`
            });
            continue;
          }
          
          // Roll for aircraft
          aircraftRollResult = makeDebugRoll(10, `${tasking} Aircraft`);
          const aircraftRoll = aircraftRollResult.roll;
          let selectedAircraft = null;
          
          for (const [range, aircraft] of Object.entries(selectedNation.aircraft)) {
            const [min, max] = parseRange(range);
            if (aircraftRoll >= min && aircraftRoll <= max) {
              selectedAircraft = aircraft;
              break;
            }
          }
          
          if (!selectedAircraft) {
            results.push({
              tasking: tasking,
              nationRoll: nationRoll,
              aircraftRoll: aircraftRoll,
              text: `Error: No aircraft found for ${tasking} roll ${aircraftRoll}`
            });
            continue;
          }
          
          const flightSize = flightSizes[tasking];
          const flightCount = flightCounts[tasking];
          let resultText = '';
          
          // Handle special cases with superscript references for Table D
          if (tableId === 'D' && tasking === 'SEAD' && selectedNationName === 'US' && selectedAircraft === 'F-4G/F-4E') {
            // Table D Reference: Split F-4G/F-4E into separate flights (rolls 7-9)
            resultText = `2 x {${flightSize}} ${selectedNationName} F-4G, 2 x {${flightSize}} ${selectedNationName} F-4E, ${tasking}`;
          } else if (tableId === 'D' && tasking === 'SEAD' && selectedNationName === 'US' && selectedAircraft === 'F-4G/F-16C') {
            // Table D Reference: Split F-4G/F-16C into separate flights (roll 10)
            resultText = `2 x {${flightSize}} ${selectedNationName} F-4G, 2 x {${flightSize}} ${selectedNationName} F-16C, ${tasking}`;
          } else {
            // Standard result
            resultText = `${flightCount} x {${flightSize}} ${selectedNationName} ${selectedAircraft}, ${tasking}`;
          }
          
          // Collect debug text for this tasking
          let taskingDebugText = '';
          if (debugMode) {
            taskingDebugText = `[${tasking}: ${nationRollResult.debugEntry} | ${aircraftRollResult.debugEntry}]`;
          }
          
          results.push({
            tasking: tasking,
            nationRoll: nationRoll,
            aircraftRoll: aircraftRoll,
            nationName: selectedNationName,
            text: resultText,
            debugText: taskingDebugText
          });
        }
        
        // Combine all debug texts for Table D
        const allDebugTexts = results.map(r => r.debugText).filter(Boolean);
        const combinedDebugText = allDebugTexts.length > 0 ? allDebugTexts.join(' ') : '';
        
        return {
          taskingResults: results,
          text: results.map(r => r.text).join('<br>'),
          debugText: combinedDebugText
        };
      } else if (tableId === 'E') {
        // Table E: NATO Combat Rescue - nationality-based system
        // The nationality should be passed via the atafZone parameter for simplicity
        let selectedNationality = atafZone;
        
        // Handle nationality mapping (UK/BE/NE crews all get UK rescue)
        if (selectedNationality === 'UK' || selectedNationality === 'BE' || selectedNationality === 'NE') {
          selectedNationality = 'UK';
        } else if (selectedNationality === 'CAN') {
          // CAN crews use US rescue
          selectedNationality = 'US';
        }
        
        const nationalityData = table.nationalities[selectedNationality];
        if (!nationalityData) {
          return {
            text: `Error: Unknown nationality ${selectedNationality}`
          };
        }
        
        const results = [];
        
        // Generate each flight type for this nationality
        for (const flightData of nationalityData.flights) {
          // Roll for aircraft type
          const aircraftRollResult = makeDebugRoll(10, `${flightData.type} Aircraft`);
          const aircraftRoll = aircraftRollResult.roll;
          let selectedAircraft = null;
          
          for (const [range, aircraft] of Object.entries(flightData.aircraft)) {
            const [min, max] = parseRange(range);
            if (aircraftRoll >= min && aircraftRoll <= max) {
              selectedAircraft = aircraft;
              break;
            }
          }
          
          if (!selectedAircraft) {
            results.push({
              flightType: flightData.type,
              aircraftRoll: aircraftRoll,
              text: `Error: No aircraft found for ${flightData.type} roll ${aircraftRoll}`
            });
            continue;
          }
          
          const resultText = `${flightData.flightCount} x {${flightData.flightSize}} ${selectedAircraft}, ${flightData.type}`;
          
          // Build debug information for this flight type
          let flightDebugText = '';
          if (debugMode) {
            flightDebugText = `[${aircraftRollResult.debugEntry}]`;
          }
          
          results.push({
            flightType: flightData.type,
            aircraftRoll: aircraftRoll,
            text: resultText,
            debugText: flightDebugText
          });
        }
        
        // Combine all debug texts for Table E
        const allDebugTexts = results.map(r => r.debugText).filter(Boolean);
        const combinedDebugText = allDebugTexts.length > 0 ? allDebugTexts.join(' ') : '';
        
        return {
          nationality: selectedNationality,
          raidType: nationalityData.name,
          flightResults: results,
          text: results.map(r => r.text).join('<br>'),
          debugText: combinedDebugText
        };
      } else if (tableId === 'F') {
        // Table F: NATO Special Missions - mission-type based system
        const selectedMissionType = atafZone; // Mission type passed via atafZone parameter
        
        const missionData = table.missionTypes[selectedMissionType];
        if (!missionData) {
          return {
            text: `Error: Unknown mission type ${selectedMissionType}`
          };
        }
        
        // Roll for nation
        const nationRollResult = makeDebugRoll(10, 'Nation');
        const nationRoll = nationRollResult.roll;
        let selectedNation = null;
        let selectedNationName = '';
        
        for (const [range, nationData] of Object.entries(missionData.nations)) {
          const [min, max] = parseRange(range);
          if (nationRoll >= min && nationRoll <= max) {
            selectedNation = nationData;
            selectedNationName = nationData.name;
            break;
          }
        }
        
        if (!selectedNation) {
          return {
            nationRoll: nationRoll,
            aircraftRoll: null,
            text: `Error: No nation found for ${selectedMissionType} roll ${nationRoll}`
          };
        }
        
        // Roll for aircraft
        const aircraftRollResult = makeDebugRoll(10, 'Aircraft');
        const aircraftRoll = aircraftRollResult.roll;
        let selectedAircraft = null;
        
        for (const [range, aircraft] of Object.entries(selectedNation.aircraft)) {
          const [min, max] = parseRange(range);
          if (aircraftRoll >= min && aircraftRoll <= max) {
            selectedAircraft = aircraft;
            break;
          }
        }
        
        if (!selectedAircraft) {
          return {
            nationRoll: nationRoll,
            aircraftRoll: aircraftRoll,
            text: `Error: No aircraft found for ${selectedMissionType} roll ${aircraftRoll}`
          };
        }
        
        const resultText = `${missionData.flightCount} x {${missionData.flightSize}} ${selectedNationName} ${selectedAircraft}, ${selectedMissionType}`;
        
        // Build simple debug string
        let debugText = '';
        if (debugMode) {
          const debugParts = [nationRollResult.debugEntry, aircraftRollResult.debugEntry].filter(Boolean);
          debugText = debugParts.length > 0 ? `[${debugParts.join(' | ')}]` : '';
        }
        
        return {
          missionType: selectedMissionType,
          nationRoll: nationRoll,
          aircraftRoll: aircraftRoll,
          nationName: selectedNationName,
          text: resultText,
          debugText: debugText
        };
      }
      
      if (tableId === 'K') {
        // Warsaw Pact Table K: Combat Rescue - nationality-based
        const nationalityData = table.nationalities[atafZone];
        if (!nationalityData) {
          return {
            nationRoll: null,
            aircraftRoll: null,
            text: `Error: Unknown nationality ${atafZone}`,
            debugText: ''
          };
        }

        let resultParts = [];
        let debugParts = [];
        
        // Generate results for each flight type
        nationalityData.flights.forEach(flightType => {
          const aircraftRollResult = makeDebugRoll(10, `${flightType.type} Aircraft`);
          const aircraftRoll = aircraftRollResult.roll;
          let aircraftType = null;
          
          // Find matching aircraft based on roll ranges
          for (const [range, aircraft] of Object.entries(flightType.aircraft)) {
            const [min, max] = parseRange(range);
            if (aircraftRoll >= min && aircraftRoll <= max) {
              aircraftType = aircraft;
              break;
            }
          }
          
          if (aircraftType) {
            resultParts.push(`${flightType.flightCount} x {${flightType.flightSize}} ${aircraftType}, ${flightType.type}`);
            
            // Add debug info if in debug mode
            if (debugMode) {
              debugParts.push(`[${flightType.type}: ${aircraftRollResult.debugEntry} → ${aircraftType}]`);
            }
          }
        });
        
        const resultText = resultParts.join(', ');
        const debugText = debugParts.length > 0 ? debugParts.join(' ') : '';
        
        return {
          nationRoll: null,
          aircraftRoll: null,
          text: resultText,
          debugText: debugText
        };
      }
      
      if (tableId === 'L') {
        // Warsaw Pact Table L: Special Missions - mission type-based
        let missionType, selectedNation, selectedNationName, nationRollResult;
        
        // Check if this is Tactical Recon with nation selection
        if (atafZone.includes('|')) {
          const [mType, nation] = atafZone.split('|');
          missionType = mType;
          const missionData = table.missionTypes[missionType];
          
          if (!missionData || !missionData.requiresNationSelection) {
            return {
              nationRoll: null,
              aircraftRoll: null,
              text: `Error: Invalid mission configuration ${atafZone}`
            };
          }
          
          // Use manually selected nation for Tactical Recon
          selectedNation = missionData.nationData[nation];
          selectedNationName = selectedNation.name;
        } else {
          // Standard mission type with nation roll (Standoff Jamming)
          missionType = atafZone;
          const missionData = table.missionTypes[missionType];
          
          if (!missionData) {
            return {
              nationRoll: null,
              aircraftRoll: null,
              text: `Error: Unknown mission type ${atafZone}`
            };
          }
          
          // Roll for nation
          nationRollResult = makeDebugRoll(10, 'Nation');
          const nationRoll = nationRollResult.roll;
          
          for (const [range, nation] of Object.entries(missionData.nations)) {
            const [min, max] = parseRange(range);
            if (nationRoll >= min && nationRoll <= max) {
              selectedNation = nation;
              selectedNationName = nation.name;
              break;
            }
          }
          
          if (!selectedNation) {
            return {
              nationRoll: nationRoll,
              aircraftRoll: null,
              text: `Error: No nation found for mission ${missionType} roll ${nationRoll}`
            };
          }
        }
        
        // Roll for aircraft within that nation
        const aircraftRollResult = makeDebugRoll(10, 'Aircraft');
        const aircraftRoll = aircraftRollResult.roll;
        let aircraftType = null;
        
        // Find matching aircraft based on roll ranges
        for (const [range, aircraft] of Object.entries(selectedNation.aircraft)) {
          const [min, max] = parseRange(range);
          if (aircraftRoll >= min && aircraftRoll <= max) {
            aircraftType = aircraft;
            break;
          }
        }
        
        if (!aircraftType) {
          return {
            nationRoll: null,
            aircraftRoll: aircraftRoll,
            text: `Error: No aircraft found for mission ${missionType} roll ${aircraftRoll}`
          };
        }
        
        const missionData = table.missionTypes[missionType];
        const resultText = `${selectedNationName}: ${missionData.flightCount} x {${missionData.flightSize}} ${aircraftType}, ${missionType}`;
        
        // Build debug text for Table L
        let debugText = '';
        if (debugMode) {
          if (atafZone.includes('|')) {
            // Tactical Recon with manual nation selection
            debugText = `[Mission: ${missionType} | Nation: Manual | ${aircraftRollResult.debugEntry}]`;
          } else {
            // Standoff Jamming with nation roll
            debugText = `[Mission: ${missionType} | ${nationRollResult.debugEntry} | ${aircraftRollResult.debugEntry}]`;
          }
        }
        
        return {
          nationRoll: null,
          aircraftRoll: aircraftRoll,
          text: resultText,
          debugText: debugText
        };
      }
      
      // Placeholder for other tables
      return {
        nationRoll: null,
        aircraftRoll: null,
        text: `Placeholder result for Table ${tableId}`
      };
    }

    function getTableResult(tableId) {
      const table = oobTables[tableId];
      
      if (tableId === 'A') {
        // Table A: NATO QRA Flight - two-roll system
        const nationRollResult = makeDebugRoll(10, 'Nation');
        const nationRoll = nationRollResult.roll;
        
        // Determine nation based on roll
        let selectedNation, nationName;
        if (nationRoll >= 1 && nationRoll <= 4) {
          selectedNation = table.nations['1-4'];
          nationName = 'UK';
        } else if (nationRoll >= 5 && nationRoll <= 6) {
          selectedNation = table.nations['5-6'];
          nationName = 'BE/NE';
        } else if (nationRoll >= 7 && nationRoll <= 10) {
          selectedNation = table.nations['7-10'];
          nationName = 'FRG';
        }
        
        // Roll for aircraft within that nation
        const aircraftRollResult = makeDebugRoll(10, 'Aircraft');
        const aircraftRoll = aircraftRollResult.roll;
        let aircraftType = null;
        
        // Find matching aircraft based on roll ranges
        for (const [range, aircraft] of Object.entries(selectedNation.aircraft)) {
          const [min, max] = parseRange(range);
          if (aircraftRoll >= min && aircraftRoll <= max) {
            aircraftType = aircraft;
            // Add nation suffix if not already included
            if (!aircraftType.includes('(') && nationName !== 'FRG') {
              aircraftType += `(${nationName})`;
            }
            break;
          }
        }
        
        const resultText = `1 x {${table.flightSize}} ${aircraftType}`;
        
        // Build simple debug string
        let debugText = '';
        if (debugMode) {
          const debugParts = [nationRollResult.debugEntry, aircraftRollResult.debugEntry].filter(Boolean);
          debugText = debugParts.length > 0 ? `[${debugParts.join(' | ')}]` : '';
        }
        
        return {
          nationRoll: nationRoll,
          aircraftRoll: aircraftRoll,
          text: resultText,
          debugText: debugText
        };
      }
      
      if (tableId === 'G' || tableId === 'H') {
        // Warsaw Pact QRA Flight and Fighter Sweep - two-roll system
        const nationRollResult = makeDebugRoll(10, 'Nation');
        const nationRoll = nationRollResult.roll;
        
        // Determine nation based on roll
        let selectedNation = null;
        for (const [range, nation] of Object.entries(table.nations)) {
          const [min, max] = parseRange(range);
          if (nationRoll >= min && nationRoll <= max) {
            selectedNation = nation;
            break;
          }
        }
        
        if (selectedNation) {
          // Roll for aircraft within that nation
          const aircraftRollResult = makeDebugRoll(10, 'Aircraft');
          const aircraftRoll = aircraftRollResult.roll;
          let aircraftType = null;
          let subRollResult = null;
          
          // Find matching aircraft based on roll ranges
          for (const [range, aircraft] of Object.entries(selectedNation.aircraft)) {
            const [min, max] = parseRange(range);
            if (aircraftRoll >= min && aircraftRoll <= max) {
              aircraftType = aircraft;
              break;
            }
          }
          
          // Handle hidden sub-rolls for superscript references
          if (aircraftType && aircraftType.includes('¹')) {
            subRollResult = makeDebugRoll(10, 'Sub-roll');
            if (aircraftType.includes('MiG-25PD/Su-27S¹')) {
              aircraftType = subRollResult.roll <= 5 ? 'MiG-25PD' : 'Su-27S';
            }
          }
          
          const resultText = `${selectedNation.name}: 1 x {${table.flightSize}} ${aircraftType}, CAP`;
          
          // Build simple debug string
          let debugText = '';
          if (debugMode) {
            const debugParts = [nationRollResult.debugEntry, aircraftRollResult.debugEntry];
            if (subRollResult) debugParts.push(subRollResult.debugEntry);
            debugText = debugParts.filter(Boolean).length > 0 ? `[${debugParts.filter(Boolean).join(' | ')}]` : '';
          }
          
          return {
            nationRoll: nationRoll,
            aircraftRoll: aircraftRoll,
            text: resultText,
            debugText: debugText
          };
        }
      } else if (tableId === 'I') {
        console.log('REACHED Table I conditional block!');
        console.log('Processing Table I - Nationality-based structure');
        try {
          // Table I: Warsaw Pact Bombing Raid - nationality-based like Table K
          // First roll for nationality: 1-8 USSR, 9-10 GDR
          const nationalityRollResult = makeDebugRoll(10, 'Nationality');
          const nationalityRoll = nationalityRollResult.roll;
          
          let selectedNationality;
          if (nationalityRoll <= 8) {
            selectedNationality = 'USSR';
          } else {
            selectedNationality = 'GDR';
          }
          
          console.log(`Nationality roll: ${nationalityRoll} → ${selectedNationality}`);
          
          const nationalityData = table.nationalities[selectedNationality];
          if (!nationalityData) {
            return {
              nationRoll: nationalityRoll,
              aircraftRoll: null,
              text: `Error: Unknown nationality ${selectedNationality}`,
              debugText: ''
            };
          }
          
          const results = [];
          
          // Generate results for each tasking (Close Escort, SEAD, Bombing)
          for (const [taskingName, taskingData] of Object.entries(nationalityData.taskings)) {
            console.log(`Processing tasking: ${taskingName}`);
            
            // Roll for aircraft within this tasking
            const aircraftRollResult = makeDebugRoll(10, `${taskingName} Aircraft`);
            const aircraftRoll = aircraftRollResult.roll;
            let aircraftType = null;
            let subRollResult = null;
            
            // Find matching aircraft based on roll ranges
            for (const [range, aircraft] of Object.entries(taskingData.aircraft)) {
              const [min, max] = parseRange(range);
              if (aircraftRoll >= min && aircraftRoll <= max) {
                aircraftType = aircraft;
                break;
              }
            }
            
            if (!aircraftType) {
              results.push({
                tasking: taskingName,
                text: `Error: No aircraft found for ${taskingName} roll ${aircraftRoll}`
              });
              continue;
            }
            
            // Handle hidden sub-rolls for superscript references
            if (aircraftType && (aircraftType.includes('²') || aircraftType.includes('¹'))) {
              subRollResult = makeDebugRoll(10, `${taskingName} Sub-roll`);
              if (aircraftType.includes('MiG-23²')) {
                if (subRollResult.roll <= 4) aircraftType = 'MiG-23M';
                else if (subRollResult.roll <= 8) aircraftType = 'MiG-23MF';
                else aircraftType = 'MiG-23ML';
              } else if (aircraftType.includes('MiG-23MF/ML¹')) {
                // Sub-roll: 1-5 MiG-23MF, 6-10 MiG-23ML
                aircraftType = subRollResult.roll <= 5 ? 'MiG-23MF' : 'MiG-23ML';
              }
            }
            
            const resultText = `${selectedNationality}: ${taskingData.flightCount} x {${taskingData.flightSize}} ${aircraftType}, ${taskingName}`;
            console.log(`Result text for ${taskingName}:`, resultText);
            
            // Build debug text for this tasking
            let taskingDebugText = '';
            if (debugMode) {
              taskingDebugText = `[${taskingName}: ${aircraftRollResult.debugEntry} → ${aircraftType}`;
              if (subRollResult) {
                taskingDebugText += ` | ${subRollResult.debugEntry} → ${aircraftType}`;
              }
              taskingDebugText += ']';
            }
            
            results.push({
              tasking: taskingName,
              text: resultText,
              debugText: taskingDebugText
            });
          }
          
          // Combine nationality roll with all tasking debug texts
          const allDebugTexts = results.map(r => r.debugText).filter(Boolean);
          let combinedDebugText = '';
          if (debugMode) {
            const debugParts = [`Nationality: ${nationalityRollResult.debugEntry} → ${selectedNationality}`];
            if (allDebugTexts.length > 0) {
              debugParts.push(...allDebugTexts);
            }
            combinedDebugText = debugParts.length > 0 ? debugParts.join(' ') : '';
          }
          
          const finalResult = {
            taskingResults: results,
            text: results.map(r => r.text).join('<br>'),
            debugText: combinedDebugText
          };
          
          console.log('Table I final result:', finalResult);
          console.log('About to return from Table I...');
          return finalResult;
          
        } catch (error) {
          console.error('Error in Table I processing:', error);
          return {
            nationRoll: null,
            aircraftRoll: null,
            text: `Error processing Table I: ${error.message}`,
            debugText: ''
          };
        }
      } else if (tableId === 'J') {
        console.log('Execution continued past Table I - this should not happen!');
        console.log('Processing Table J');
        // Table J: Warsaw Pact Deep Strike Raid - generates ALL taskings automatically (USSR only)
        const allTaskings = Object.keys(table.taskings);
        console.log('Table J taskings:', allTaskings);
        const resultParts = [];
        let debugParts = [];
        
        // Debug: Check if taskings exist
        if (!table.taskings || allTaskings.length === 0) {
          console.log('No taskings found for Table J');
          return {
            nationRoll: null,
            aircraftRoll: null,
            text: `Error: No taskings found for Table J`,
            debugText: ''
          };
        }
        
        for (const taskingName of allTaskings) {
          const taskingData = table.taskings[taskingName];
          
          // Table J is USSR only - no nation roll needed
          const nationData = taskingData.nations['1-10']; // USSR covers full range
          
          // Roll for aircraft for this tasking
          const aircraftRollResult = makeDebugRoll(10, `${taskingName} Aircraft`);
          const aircraftRoll = aircraftRollResult.roll;
          let aircraftType = null;
          
          // Find matching aircraft based on roll ranges
          for (const [range, aircraft] of Object.entries(nationData.aircraft)) {
            const [min, max] = parseRange(range);
            if (aircraftRoll >= min && aircraftRoll <= max) {
              aircraftType = aircraft;
              break;
            }
          }
          
          // Handle hidden sub-rolls for superscript references
          if (aircraftType && aircraftType.includes('²')) {
            const subRollResult = makeDebugRoll(10, `${taskingName} Sub-roll`);
            if (aircraftType.includes('MiG-23²')) {
              if (subRollResult.roll <= 4) aircraftType = 'MiG-23M';
              else if (subRollResult.roll <= 8) aircraftType = 'MiG-23MF';
              else aircraftType = 'MiG-23ML';
            }
            if (debugMode) debugParts.push(subRollResult.debugEntry);
          }
          
          // Add this tasking to results
          resultParts.push(`${taskingData.flightCount} x {${taskingData.flightSize}} ${aircraftType}, ${taskingName}`);
          if (debugMode) debugParts.push(aircraftRollResult.debugEntry);
        }
        
        const resultText = `USSR: ${resultParts.join(', ')}`;
        
        // Build simple debug string
        let debugText = '';
        if (debugMode && debugParts.length > 0) {
          debugText = `[${debugParts.filter(Boolean).join(' | ')}]`;
        }
        
        return {
          nationRoll: null,
          aircraftRoll: null,
          text: resultText,
          debugText: debugText
        };
      } else if (tableId === 'K') {
        // Warsaw Pact Combat Rescue - nationality-based system
        const nationalityNames = Object.keys(table.nationalities);
        const selectedNationality = nationalityNames[Math.floor(Math.random() * nationalityNames.length)];
        const nationalityData = table.nationalities[selectedNationality];
        
        let resultText = '';
        
        // Generate results for each flight type
        nationalityData.flights.forEach(flightType => {
          const aircraftRoll = Math.floor(Math.random() * 10) + 1;
          let aircraftType = null;
          
          // Find matching aircraft based on roll ranges
          for (const [range, aircraft] of Object.entries(flightType.aircraft)) {
            const [min, max] = parseRange(range);
            if (aircraftRoll >= min && aircraftRoll <= max) {
              aircraftType = aircraft;
              break;
            }
          }
          
          if (resultText) resultText += ', ';
          resultText += `${flightType.flightCount} x {${flightType.flightSize}} ${aircraftType}, ${flightType.type}`;
        });
        
        // Prepend nationality name to the result
        resultText = `${nationalityData.name.replace(' Combat Rescue Raid', '')}: ${resultText}`;
        
        // Build simple debug string
        let debugText = '';
        if (debugMode) {
          debugText = `[Nationality: ${selectedNationality}]`;
        }
        
        return {
          nationRoll: null,
          aircraftRoll: null,
          text: resultText,
          debugText: debugText
        };
      } else if (tableId === 'L') {
        // Warsaw Pact Special Missions - mission type-based system
        const missionTypeNames = Object.keys(table.missionTypes);
        const selectedMissionType = missionTypeNames[Math.floor(Math.random() * missionTypeNames.length)];
        const missionData = table.missionTypes[selectedMissionType];
        
        const nationRoll = Math.floor(Math.random() * 10) + 1;
        
        // Determine nation based on roll
        let selectedNation = null;
        for (const [range, nation] of Object.entries(missionData.nations)) {
          const [min, max] = parseRange(range);
          if (nationRoll >= min && nationRoll <= max) {
            selectedNation = nation;
            break;
          }
        }
        
        if (selectedNation) {
          // Roll for aircraft within that nation
          const aircraftRoll = Math.floor(Math.random() * 10) + 1;
          let aircraftType = null;
          
          // Find matching aircraft based on roll ranges
          for (const [range, aircraft] of Object.entries(selectedNation.aircraft)) {
            const [min, max] = parseRange(range);
            if (aircraftRoll >= min && aircraftRoll <= max) {
              aircraftType = aircraft;
              break;
            }
          }
          
          const resultText = `${selectedNation.name}: ${missionData.flightCount} x {${missionData.flightSize}} ${aircraftType}, ${selectedMissionType}`;
          
          // Build simple debug string
          let debugText = '';
          if (debugMode) {
            debugText = `[Mission: ${selectedMissionType} | Nation: ${nationRoll} | Aircraft: ${aircraftRoll}]`;
          }
          
          return {
            nationRoll: nationRoll,
            aircraftRoll: aircraftRoll,
            text: resultText,
            debugText: debugText
          };
        }
      }
      
      // Placeholder for other tables
      return {
        nationRoll: null,
        aircraftRoll: null,
        text: `Placeholder result for Table ${tableId}`,
        debugText: ''
      };
    }
    
    function parseRange(range) {
      if (range.includes('-')) {
        const [min, max] = range.split('-').map(num => parseInt(num));
        return [min, max];
      } else {
        const num = parseInt(range);
        return [num, num];
      }
    }

    function updateResultsDisplay() {
      const container = document.getElementById('resultsList');
      const resultsSection = document.getElementById('resultsSection');
      
      if (results.length === 0) {
        resultsSection.style.display = 'none';
        return;
      }
      
      resultsSection.style.display = 'block';
      
      const resultsHTML = results.map(result => {
        let rollText = '';
        let variableText = '';
        
        // Only show roll text for NATO tables, not Warsaw Pact
        if (result.faction === 'NATO') {
          if (result.nationRoll && result.aircraftRoll && result.table !== 'A' && result.table !== 'B' && result.table !== 'F') {
            rollText = `(aircraft: ${result.aircraftRoll})`;
          } else if (result.roll) {
            rollText = `(rolled ${result.roll})`;
          }
        }
        
        if (result.atafZone || result.scenarioDate) {
          const parts = [];
          if (result.atafZone) parts.push(result.atafZone);
          // Only show date for date-dependent tables (A, B, C)
          if (result.scenarioDate && (result.table === 'A' || result.table === 'B' || result.table === 'C')) {
            parts.push(result.scenarioDate === 'pre' ? 'Pre-6/1/87' : '6/1/87+');
          }
          if (parts.length > 0) {
            variableText = ` [${parts.join(', ')}]`;
          }
        }
        
        // Determine faction styling
        const factionClass = result.faction === 'NATO' ? 'nato-result' : 'wp-result';
        
        // Build debug display
        let debugDisplay = '';
        if (debugMode && result.debugText && result.debugText.trim()) {
          debugDisplay = `<div style="font-size: 11px; color: #888; font-family: monospace; margin-top: 4px; padding: 2px 4px; background-color: rgba(255,255,255,0.05); border-radius: 2px;">${result.debugText}</div>`;
        }
        
        return `
          <div class="result-item ${factionClass}">
            <div class="result-info">
              <div class="result-table">${result.tableName}${variableText}</div>
              <div class="result-text">
                ${result.result}
                <span class="result-roll">${rollText}</span>
              </div>
              ${debugDisplay}
            </div>
            <button class="action-button remove-result" onclick="removeResult(${result.id})">
              Remove
            </button>
          </div>
        `;
      }).join('');
      
      container.innerHTML = resultsHTML;
    }

    function removeResult(resultId) {
      results = results.filter(result => result.id !== resultId);
      
      // Check if all results are gone
      if (results.length === 0) {
        hasGeneratedResults = false;
        updateDateButtonStates(); // Unlock date selection
      }
      
      updateResultsDisplay();
    }

    function clearAllResults() {
      if (results.length === 0) return;
      
      if (confirm('Are you sure you want to clear all results?')) {
        results = [];
        hasGeneratedResults = false; // Mark that no results exist
        updateDateButtonStates(); // Unlock date selection
        updateResultsDisplay();
      }
    }

    function viewTableStructure(tableId, atafZone, scenarioDate) {
      const table = oobTables[tableId];
      const titleElement = document.getElementById('tableViewTitle');
      const contentElement = document.getElementById('tableViewContent');
      const modalElement = document.querySelector('.table-view-modal');
      
      // Determine faction and apply appropriate styling
      const isWarsaw = ['G', 'H', 'I', 'J', 'K', 'L'].includes(tableId);
      modalElement.className = 'table-view-modal'; // Reset classes
      
      if (isWarsaw) {
        modalElement.classList.add('wp-table-view');
      } else {
        modalElement.classList.add('nato-table-view');
      }
      
      let titleText = table.name;
      // Only add date/zone info for date-dependent tables (A, B, C)
      if ((tableId === 'A' || tableId === 'B' || tableId === 'C') && atafZone && scenarioDate) {
        const dateText = scenarioDate === 'pre' ? 'Pre-6/1/87' : '6/1/87 or later';
        titleText += ` [${atafZone}, ${dateText}]`;
      } else if ((tableId === 'A' || tableId === 'B') && atafZone) {
        // For tables A/B, show zone even without date
        titleText += ` [${atafZone}]`;
      } else if (tableId === 'E' && atafZone) {
        // For table E, show nationality
        titleText += ` [${atafZone}]`;
      } else if (tableId === 'F' && atafZone) {
        // For table F, show mission type
        titleText += ` [${atafZone}]`;
      }
      titleElement.textContent = titleText;
      
      if (tableId === 'A') {
        const variant = table.variants[atafZone][scenarioDate];
        let tableHTML = `<div class="table-view-content">`;
        tableHTML += `<div class="table-description">${table.description}</div>`;
        
        // Show nation roll ranges and aircraft for this variant (sorted by roll number)
        const sortedNations = Object.entries(variant.nations).sort((a, b) => {
          const aMin = parseRange(a[0])[0];
          const bMin = parseRange(b[0])[0];
          return aMin - bMin;
        });
        
        for (const [nationRange, nationData] of sortedNations) {
          tableHTML += `<div class="nation-section">`;
          tableHTML += `<div class="nation-header">${nationRange}: ${nationData.name}</div>`;
          tableHTML += `<div class="aircraft-list">`;
          
          // Sort aircraft ranges numerically
          const sortedAircraft = Object.entries(nationData.aircraft).sort((a, b) => {
            const aStart = parseInt(a[0].split('-')[0]) || parseInt(a[0]);
            const bStart = parseInt(b[0].split('-')[0]) || parseInt(b[0]);
            return aStart - bStart;
          });
          
          for (const [aircraftRange, aircraftType] of sortedAircraft) {
            // Use aircraft names exactly as defined in source data
            const displayType = aircraftType;
            tableHTML += `<div class="aircraft-item">${aircraftRange}: ${displayType}</div>`;
          }
          
          tableHTML += `</div></div>`;
        }
        
        tableHTML += `</div>`;
        contentElement.innerHTML = tableHTML;
      } else if (tableId === 'B') {
        const zoneData = table.zones[atafZone][scenarioDate];
        let tableHTML = `<div class="table-view-content">`;
        tableHTML += `<div class="table-description">${table.description}</div>`;
        
        // Show nation roll ranges and aircraft for this zone/date combination (sorted by roll number)
        const sortedNations = Object.entries(zoneData.nations).sort((a, b) => {
          const aMin = parseInt(a[0].split('-')[0]);
          const bMin = parseInt(b[0].split('-')[0]);
          return aMin - bMin;
        });
        
        for (const [nationRange, nationData] of sortedNations) {
          tableHTML += `<div class="nation-section">`;
          tableHTML += `<div class="nation-header">${nationRange}: ${nationData.name}</div>`;
          tableHTML += `<div class="aircraft-list">`;
          
          // Sort aircraft ranges numerically
          const sortedAircraft = Object.entries(nationData.aircraft).sort((a, b) => {
            const aStart = parseInt(a[0].split('-')[0]) || parseInt(a[0]);
            const bStart = parseInt(b[0].split('-')[0]) || parseInt(b[0]);
            return aStart - bStart;
          });
          
          for (const [aircraftRange, aircraftType] of sortedAircraft) {
            tableHTML += `<div class="aircraft-item">${aircraftRange}: ${aircraftType}</div>`;
          }
          
          tableHTML += `</div></div>`;
        }
        
        tableHTML += `</div>`;
        contentElement.innerHTML = tableHTML;
      } else if (tableId === 'C') {
        // Table C: NATO Bombing Raid - show all three taskings
        let tableHTML = `<div class="table-view-content">`;
        tableHTML += `<div class="table-description">${table.description}</div>`;
        if (table.ordnanceNote) {
          tableHTML += `<div class="ordnance-note" style="font-style: italic; color: #888; margin-top: 10px; padding: 8px; background-color: #f5f5f5; border-radius: 4px;">Ordnance: ${table.ordnanceNote}</div>`;
        }
        
        const taskings = ['CAP', 'SEAD', 'Bombing'];
        const dateVariant = scenarioDate;
        
        for (const tasking of taskings) {
          const taskingData = table.taskings[tasking][dateVariant];
          
          tableHTML += `<div class="tasking-section">`;
          tableHTML += `<div class="tasking-header">${tasking} (4 x {${tasking === 'Bombing' ? '4' : '2'}})</div>`;
          
          // Sort nations by roll number
          const sortedNations = Object.entries(taskingData.nations).sort((a, b) => {
            const aMin = parseInt(a[0].split('-')[0]);
            const bMin = parseInt(b[0].split('-')[0]);
            return aMin - bMin;
          });
          
          for (const [nationRange, nationData] of sortedNations) {
            tableHTML += `<div class="nation-section">`;
            tableHTML += `<div class="nation-header">${nationRange}: ${nationData.name}</div>`;
            tableHTML += `<div class="aircraft-list">`;
            
            // Sort aircraft ranges numerically
            const sortedAircraft = Object.entries(nationData.aircraft).sort((a, b) => {
              const aStart = parseInt(a[0].split('-')[0]) || parseInt(a[0]);
              const bStart = parseInt(b[0].split('-')[0]) || parseInt(b[0]);
              return aStart - bStart;
            });
            
            // Array to collect sub-roll notes for this nation
            const nationSubRollNotes = [];
            
            for (const [aircraftRange, aircraftType] of sortedAircraft) {
              tableHTML += `<div class="aircraft-item">${aircraftRange}: ${aircraftType}</div>`;
              
              // Check for superscripted aircraft and add sub-roll explanations
              if (aircraftType.includes('F-4²')) {
                nationSubRollNotes.push('² Roll again: 1-5 F-4D; 6-10 F-4E');
              }
            }
            
            tableHTML += `</div>`;
            
            // Add sub-roll notes at the bottom of this nation section
            if (nationSubRollNotes.length > 0) {
              for (const note of nationSubRollNotes) {
                tableHTML += `<div class="sub-roll-note" style="font-size: 11px; color: #666; margin-top: 8px; padding-left: 12px; font-style: italic;">${note}</div>`;
              }
            }
            
            tableHTML += `</div>`;
          }
          
          tableHTML += `</div>`;
        }
        
        tableHTML += `</div>`;
        contentElement.innerHTML = tableHTML;
      } else if (tableId === 'D') {
        // Table D: NATO Deep Strike Raid - show all five taskings (no date variants)
        let tableHTML = `<div class="table-view-content">`;
        tableHTML += `<div class="table-description">${table.description}</div>`;
        if (table.ordnanceNote) {
          tableHTML += `<div class="ordnance-note" style="font-style: italic; color: #888; margin-top: 10px; padding: 8px; background-color: #f5f5f5; border-radius: 4px;">Ordnance: ${table.ordnanceNote}</div>`;
        }
        
        const taskings = ['Escort Jamming', 'CAP', 'SEAD', 'Bombing', 'Recon'];
        
        for (const tasking of taskings) {
          const taskingData = table.taskings[tasking];
          
          tableHTML += `<div class="tasking-section">`;
          const flightInfo = taskingData.flightCount + ' x {' + taskingData.flightSize + '}';
          tableHTML += `<div class="tasking-header">${tasking} (${flightInfo})</div>`;
          
          // Sort nations by roll number
          const sortedNations = Object.entries(taskingData.nations).sort((a, b) => {
            const aMin = parseInt(a[0].split('-')[0]);
            const bMin = parseInt(b[0].split('-')[0]);
            return aMin - bMin;
          });
          
          for (const [nationRange, nationData] of sortedNations) {
            tableHTML += `<div class="nation-section">`;
            tableHTML += `<div class="nation-header">${nationRange}: ${nationData.name}</div>`;
            tableHTML += `<div class="aircraft-list">`;
            
            // Sort aircraft ranges numerically
            const sortedAircraft = Object.entries(nationData.aircraft).sort((a, b) => {
              const aStart = parseInt(a[0].split('-')[0]) || parseInt(a[0]);
              const bStart = parseInt(b[0].split('-')[0]) || parseInt(b[0]);
              return aStart - bStart;
            });
            
            for (const [aircraftRange, aircraftType] of sortedAircraft) {
              tableHTML += `<div class="aircraft-item">${aircraftRange}: ${aircraftType}</div>`;
            }
            
            tableHTML += `</div></div>`;
          }
          
          tableHTML += `</div>`;
        }
        
        tableHTML += `</div>`;
        contentElement.innerHTML = tableHTML;
      } else if (tableId === 'E') {
        // Table E: NATO Combat Rescue - show nationality-based rescue raids
        let selectedNationality = atafZone;
        
        // Handle nationality mapping
        if (selectedNationality === 'UK' || selectedNationality === 'BE' || selectedNationality === 'NE') {
          selectedNationality = 'UK';
        } else if (selectedNationality === 'CAN') {
          selectedNationality = 'US';
        }
        
        const nationalityData = table.nationalities[selectedNationality];
        
        let tableHTML = `<div class="table-view-content">`;
        tableHTML += `<div class="table-description">${table.description}</div>`;
        if (table.ordnanceNote) {
          tableHTML += `<div class="ordnance-note" style="font-style: italic; color: #888; margin-top: 10px; padding: 8px; background-color: #f5f5f5; border-radius: 4px;">Ordnance: ${table.ordnanceNote}</div>`;
        }
        
        if (nationalityData) {
          for (const flightData of nationalityData.flights) {
            tableHTML += `<div class="tasking-section">`;
            const flightInfo = flightData.flightCount + ' x {' + flightData.flightSize + '}';
            tableHTML += `<div class="tasking-header">${flightData.type} (${flightInfo})</div>`;
            
            tableHTML += `<div class="aircraft-list">`;
            
            // Sort aircraft ranges numerically
            const sortedAircraft = Object.entries(flightData.aircraft).sort((a, b) => {
              const aStart = parseInt(a[0].split('-')[0]) || parseInt(a[0]);
              const bStart = parseInt(b[0].split('-')[0]) || parseInt(b[0]);
              return aStart - bStart;
            });
            
            for (const [aircraftRange, aircraftType] of sortedAircraft) {
              tableHTML += `<div class="aircraft-item">${aircraftRange}: ${aircraftType}</div>`;
            }
            
            tableHTML += `</div></div>`;
          }
        } else {
          tableHTML += `<div class="error">Unknown nationality: ${atafZone}</div>`;
        }
        
        tableHTML += `</div>`;
        contentElement.innerHTML = tableHTML;
      } else if (tableId === 'F') {
        // Table F: NATO Special Missions - show mission-type based structure
        const selectedMissionType = atafZone; // Mission type passed via atafZone parameter
        
        const missionData = table.missionTypes[selectedMissionType];
        
        let tableHTML = `<div class="table-view-content">`;
        tableHTML += `<div class="table-description">${table.description}</div>`;
        
        if (missionData) {
          if (missionData.ordnanceNote) {
            tableHTML += `<div class="ordnance-note" style="font-style: italic; color: #888; margin-top: 10px; padding: 8px; background-color: #f5f5f5; border-radius: 4px;">Ordnance: ${missionData.ordnanceNote}</div>`;
          }
          //tableHTML += `<div class="mission-info">${missionData.flightCount} x {${missionData.flightSize}} [${missionData.name}], ${missionData.description}</div>`;
          
          // Sort nations by roll number
          const sortedNations = Object.entries(missionData.nations).sort((a, b) => {
            const aMin = parseInt(a[0].split('-')[0]);
            const bMin = parseInt(b[0].split('-')[0]);
            return aMin - bMin;
          });
          
          for (const [nationRange, nationData] of sortedNations) {
            tableHTML += `<div class="nation-section">`;
            tableHTML += `<div class="nation-header">${nationRange}: ${nationData.name}</div>`;
            tableHTML += `<div class="aircraft-list">`;
            
            // Sort aircraft ranges numerically
            const sortedAircraft = Object.entries(nationData.aircraft).sort((a, b) => {
              const aStart = parseInt(a[0].split('-')[0]) || parseInt(a[0]);
              const bStart = parseInt(b[0].split('-')[0]) || parseInt(b[0]);
              return aStart - bStart;
            });
            
            for (const [aircraftRange, aircraftType] of sortedAircraft) {
              tableHTML += `<div class="aircraft-item">${aircraftRange}: ${aircraftType}</div>`;
            }
            
            tableHTML += `</div></div>`;
          }
        } else {
          tableHTML += `<div class="error">Unknown mission type: ${atafZone}</div>`;
        }
        
        tableHTML += `</div>`;
        contentElement.innerHTML = tableHTML;
      } else if (tableId === 'G' || tableId === 'H') {
        // Warsaw Pact Tables G & H - simple nation/aircraft structure
        let tableHTML = `<div class="table-view-content">`;
        tableHTML += `<div class="table-description">${table.description}</div>`;
        
        // Show nation roll ranges and aircraft (sorted by roll number)
        const sortedNations = Object.entries(table.nations).sort((a, b) => {
          const aMin = parseRange(a[0])[0];
          const bMin = parseRange(b[0])[0];
          return aMin - bMin;
        });
        
        for (const [nationRange, nationData] of sortedNations) {
          tableHTML += `<div class="nation-section">`;
          tableHTML += `<div class="nation-header">${nationRange}: ${nationData.name}</div>`;
          tableHTML += `<div class="aircraft-list">`;
          
          // Sort aircraft ranges numerically
          const sortedAircraft = Object.entries(nationData.aircraft).sort((a, b) => {
            const aStart = parseInt(a[0].split('-')[0]) || parseInt(a[0]);
            const bStart = parseInt(b[0].split('-')[0]) || parseInt(b[0]);
            return aStart - bStart;
          });
          
          // Array to collect sub-roll notes for this nation
          const nationSubRollNotes = [];
          
          for (const [aircraftRange, aircraftType] of sortedAircraft) {
            tableHTML += `<div class="aircraft-item">${aircraftRange}: ${aircraftType}</div>`;
            
            // Check for superscripted aircraft and add sub-roll explanations
            if (aircraftType.includes('MiG-25PD/Su-27S¹')) {
              nationSubRollNotes.push('¹ Roll again: 1-5 MiG-25PD; 6-10 Su-27S');
            }
          }
          
          tableHTML += `</div>`;
          
          // Add sub-roll notes at the bottom of this nation section
          if (nationSubRollNotes.length > 0) {
            for (const note of nationSubRollNotes) {
              tableHTML += `<div class="sub-roll-note" style="font-size: 11px; color: #666; margin-top: 8px; padding-left: 12px; font-style: italic;">${note}</div>`;
            }
          }
          
          tableHTML += `</div>`;
        }
        
        tableHTML += `</div>`;
        contentElement.innerHTML = tableHTML;
      } else if (tableId === 'I') {
        // Warsaw Pact Table I - nationality-based structure
        let tableHTML = `<div class="table-view-content">`;
        tableHTML += `<div class="table-description">${table.description}</div>`;
        if (table.ordnanceNote) {
          tableHTML += `<div class="ordnance-note" style="font-style: italic; color: #888; margin-top: 10px; padding: 8px; background-color: #f5f5f5; border-radius: 4px;">Ordnance: ${table.ordnanceNote}</div>`;
        }
        tableHTML += `<div class="raid-nationality"><strong>Raid Nationality: 1-8 USSR, 9-10 GDR</strong></div>`;
        
        // Show both USSR and GDR sections
        for (const [nationalityName, nationalityData] of Object.entries(table.nationalities)) {
          tableHTML += `<div class="nationality-section">`;
          tableHTML += `<div class="nationality-header">${nationalityData.name}</div>`;
          
          // Show each tasking for this nationality
          for (const [taskingName, taskingData] of Object.entries(nationalityData.taskings)) {
            tableHTML += `<div class="tasking-section">`;
            const flightInfo = taskingData.flightCount + ' x {' + taskingData.flightSize + '}';
            tableHTML += `<div class="tasking-header">${taskingName} (${flightInfo})</div>`;
            
            tableHTML += `<div class="aircraft-list">`;
            
            // Sort aircraft ranges numerically and collect sub-roll notes
            const sortedAircraft = Object.entries(taskingData.aircraft).sort((a, b) => {
              const aStart = parseInt(a[0].split('-')[0]) || parseInt(a[0]);
              const bStart = parseInt(b[0].split('-')[0]) || parseInt(b[0]);
              return aStart - bStart;
            });
            
            let subRollNotes = [];
            
            for (const [aircraftRange, aircraftType] of sortedAircraft) {
              tableHTML += `<div class="aircraft-item">${aircraftRange}: ${aircraftType}</div>`;
              
              // Check for superscripted aircraft and add sub-roll explanations
              if (aircraftType.includes('MiG-23²')) {
                subRollNotes.push('² Roll again: 1-4 MiG-23M; 5-8 MiG-23MF; 9-10 MiG-23ML');
              } else if (aircraftType.includes('MiG-23MF/ML¹')) {
                subRollNotes.push('¹ Roll again: 1-5 MiG-23MF; 6-10 MiG-23ML');
              }
            }
            
            tableHTML += `</div>`;
            
            // Add sub-roll notes at the bottom of this tasking section (within the tasking section)
            if (subRollNotes.length > 0) {
              for (const note of subRollNotes) {
                tableHTML += `<div class="sub-roll-note" style="font-size: 11px; color: #666; margin-top: 8px; padding-left: 12px; font-style: italic;">${note}</div>`;
              }
            }
            
            tableHTML += `</div>`;
          }
          
          tableHTML += `</div>`;
        }
        
        tableHTML += `</div>`;
        contentElement.innerHTML = tableHTML;
      } else if (tableId === 'J') {
        // Table J: USSR Deep Strike Raid - display exactly as reference shows
        let tableHTML = `<div class="table-view-content">`;
        tableHTML += `<div class="table-description">${table.description}</div>`;
        if (table.ordnanceNote) {
          tableHTML += `<div class="ordnance-note" style="font-style: italic; color: #888; margin-top: 10px; padding: 8px; background-color: #f5f5f5; border-radius: 4px;">Ordnance: ${table.ordnanceNote}</div>`;
        }
        
        // Hard-coded reference data to match official rules exactly
        const referenceData = {
          'Escort Jamming': {
            flightInfo: '3 x {1}',
            aircraft: [
              { range: '1-2', type: 'Su-24MP' },
              { range: '3-5', type: 'MiG-25BM' },
              { range: '6-8', type: 'Yak-28PP' },
              { range: '9-10', type: 'Tu-22PD' }
            ]
          },
          'Chaff Laying': {
            flightInfo: '3 x {1}',
            aircraft: [
              { range: '1-5', type: 'MiG-21bis' },
              { range: '6-10', type: 'MiG-23M' }
            ]
          },
          'Close Escort': {
            flightInfo: '4 x {4}',
            aircraft: [
              { range: '1-3', type: 'MiG-23MLA' },
              { range: '4-7', type: 'MiG-23MLD' },
              { range: '8-10', type: 'Su-27S' }
            ]
          },
          'Bombing': {
            flightInfo: '6 x {4}',
            aircraft: [
              { range: '1-4', type: 'Su-24M' },
              { range: '5-8', type: 'Su-24M4' },
              { range: '9-10', type: 'MiG-27K' }
            ]
          },
          'Recon': {
            flightInfo: '2 x {1}',
            aircraft: [
              { range: '1-5', type: 'Su-24MR' },
              { range: '6-10', type: 'MiG-25RB' }
            ]
          }
        };
        
        for (const [taskingName, taskingData] of Object.entries(referenceData)) {
          tableHTML += `<div class="tasking-section">`;
          tableHTML += `<div class="tasking-header">${taskingName} (${taskingData.flightInfo})</div>`;
          
          for (const aircraft of taskingData.aircraft) {
            tableHTML += `<div class="aircraft-item">${aircraft.range}: ${aircraft.type}</div>`;
          }
          
          tableHTML += `</div>`;
        }
        
        tableHTML += `</div>`;
        contentElement.innerHTML = tableHTML;
      } else if (tableId === 'K') {
        // Warsaw Pact Table K - nationality-based structure
        let tableHTML = `<div class="table-view-content">`;
        tableHTML += `<div class="table-description">${table.description}</div>`;
        if (table.ordnanceNote) {
          tableHTML += `<div class="ordnance-note" style="font-style: italic; color: #888; margin-top: 10px; padding: 8px; background-color: #f5f5f5; border-radius: 4px;">Ordnance: ${table.ordnanceNote}</div>`;
        }
        
        if (atafZone && table.nationalities[atafZone]) {
          const nationalityData = table.nationalities[atafZone];
          
          // Display nationality as header without extra wrapper section
          tableHTML += `<div style="font-size: 18px; font-weight: bold; color: #ff9999; margin: 20px 0 15px 0;">
            ${nationalityData.name}
          </div>`;
          
          for (const flightType of nationalityData.flights) {
            tableHTML += `<div class="flight-type-section">`;
            const flightInfo = flightType.flightCount + ' x {' + flightType.flightSize + '}';
            tableHTML += `<div class="flight-type-header">${flightType.type} (${flightInfo})</div>`;
            tableHTML += `<div class="aircraft-list">`;
            
            // Sort aircraft ranges numerically
            const sortedAircraft = Object.entries(flightType.aircraft).sort((a, b) => {
              const aStart = parseInt(a[0].split('-')[0]) || parseInt(a[0]);
              const bStart = parseInt(b[0].split('-')[0]) || parseInt(b[0]);
              return aStart - bStart;
            });
            
            for (const [aircraftRange, aircraftType] of sortedAircraft) {
              tableHTML += `<div class="aircraft-item">${aircraftRange}: ${aircraftType}</div>`;
            }
            
            tableHTML += `</div></div>`;
          }
        } else {
          tableHTML += `<div class="error">Unknown nationality: ${atafZone}</div>`;
        }
        
        tableHTML += `</div>`;
        contentElement.innerHTML = tableHTML;
      } else if (tableId === 'L') {
        // Warsaw Pact Table L - mission type-based structure - show selected mission type only
        const selectedMissionType = atafZone; // Mission type passed via atafZone parameter
        
        const missionData = table.missionTypes[selectedMissionType];
        
        let tableHTML = `<div class="table-view-content">`;
        tableHTML += `<div class="table-description">${table.description}</div>`;
        
        if (missionData) {
          if (missionData.ordnanceNote) {
            tableHTML += `<div class="ordnance-note" style="font-style: italic; color: #888; margin-top: 10px; padding: 8px; background-color: #f5f5f5; border-radius: 4px;">Ordnance: ${missionData.ordnanceNote}</div>`;
          }
          
          // Show only the selected mission type
          tableHTML += `<div class="mission-section">`;
          const flightInfo = missionData.flightCount + ' x {' + missionData.flightSize + '}';
          tableHTML += `<div class="mission-header">${missionData.name} (${flightInfo})</div>`;
          
          if (missionData.requiresNationSelection) {
            // For Tactical Recon, show available nations without die rolls
            for (const [nationName, nationData] of Object.entries(missionData.nationData)) {
              tableHTML += `<div class="nation-section">`;
              tableHTML += `<div class="nation-header">${nationName}</div>`;
              tableHTML += `<div class="aircraft-list">`;
              
              // Sort aircraft ranges numerically
              const sortedAircraft = Object.entries(nationData.aircraft).sort((a, b) => {
                const aStart = parseInt(a[0].split('-')[0]) || parseInt(a[0]);
                const bStart = parseInt(b[0].split('-')[0]) || parseInt(b[0]);
                return aStart - bStart;
              });
              
              for (const [aircraftRange, aircraftType] of sortedAircraft) {
                tableHTML += `<div class="aircraft-item">${aircraftRange}: ${aircraftType}</div>`;
              }
              
              tableHTML += `</div></div>`;
            }
          } else {
            // For Standoff Jamming, show nations with die roll ranges
            const sortedNations = Object.entries(missionData.nations).sort((a, b) => {
              const aMin = parseInt(a[0].split('-')[0]);
              const bMin = parseInt(b[0].split('-')[0]);
              return aMin - bMin;
            });
            
            for (const [nationRange, nationData] of sortedNations) {
              tableHTML += `<div class="nation-section">`;
              tableHTML += `<div class="nation-header">${nationRange}: ${nationData.name}</div>`;
              tableHTML += `<div class="aircraft-list">`;
              
              // Sort aircraft ranges numerically
              const sortedAircraft = Object.entries(nationData.aircraft).sort((a, b) => {
                const aStart = parseInt(a[0].split('-')[0]) || parseInt(a[0]);
                const bStart = parseInt(b[0].split('-')[0]) || parseInt(b[0]);
                return aStart - bStart;
              });
              
              for (const [aircraftRange, aircraftType] of sortedAircraft) {
                tableHTML += `<div class="aircraft-item">${aircraftRange}: ${aircraftType}</div>`;
              }
              
              tableHTML += `</div></div>`;
            }
          }
          
          tableHTML += `</div>`; // Close mission-section
        } else {
          tableHTML += `<div class="error-message">Mission type not found: ${selectedMissionType}</div>`;
        }
        
        tableHTML += `</div>`;
        contentElement.innerHTML = tableHTML;
      } else {
        contentElement.innerHTML = `<div class="table-view-content">Table data not yet implemented for Table ${tableId}</div>`;
      }
      
      document.getElementById('tableViewOverlay').style.display = 'flex';
    }

    function viewTable() {
      if (!selectedTable) return;
      
      // Check if Table C and scenario date is required
      if (selectedTable === 'C' && !scenarioDate) {
        alert('Please select a scenario date first.');
        return;
      }
      
      // For tables without variables, use default values
      if (selectedTable === 'A') {
        // Default to 2ATAF, pre-6/1/87 for backward compatibility
        viewTableStructure(selectedTable, '2ATAF', 'pre');
      } else if (selectedTable === 'B') {
        // Table B uses global scenario date and default ATAF zone
        const defaultAtaf = '2ATAF';
        const globalDate = scenarioDate || 'pre';
        viewTableStructure(selectedTable, defaultAtaf, globalDate);
      } else if (selectedTable === 'C') {
        // Table C uses global scenario date for all taskings
        const globalDate = scenarioDate || 'pre';
        viewTableStructure(selectedTable, null, globalDate);
      } else if (selectedTable === 'D') {
        // Table D: No date dependency, so we can use any date value
        viewTableStructure(selectedTable, null, null);
      } else if (selectedTable === 'E') {
        // Table E: Combat Rescue - default to US nationality for view
        viewTableStructure(selectedTable, 'US', null);
      } else if (selectedTable === 'F') {
        // Table F: Special Missions - default to Fast FAC mission for view
        viewTableStructure(selectedTable, 'Fast FAC', null);
      } else if (selectedTable === 'G' || selectedTable === 'H') {
        // Warsaw Pact Tables G & H - simple nation/aircraft structure
        viewTableStructure(selectedTable, null, null);
      } else if (selectedTable === 'I' || selectedTable === 'J') {
        // Warsaw Pact Tables I & J - tasking-based, show all taskings
        viewTableStructure(selectedTable, null, null);
      } else if (selectedTable === 'K') {
        // Warsaw Pact Table K - nationality-based, default to USSR
        viewTableStructure(selectedTable, 'USSR', null);
      } else if (selectedTable === 'L') {
        // Warsaw Pact Table L - mission type-based, default to Standoff Jamming
        viewTableStructure(selectedTable, 'Standoff Jamming', null);
      } else {
        // Handle other tables that don't have variables yet
        const table = oobTables[selectedTable];
        const titleElement = document.getElementById('tableViewTitle');
        const contentElement = document.getElementById('tableViewContent');
        
        titleElement.textContent = table.name;
        contentElement.innerHTML = `<div class="table-view-content">Table data not yet implemented for Table ${selectedTable}</div>`;
        document.getElementById('tableViewOverlay').style.display = 'flex';
      }
    }

    function hideTableView() {
      document.getElementById('tableViewOverlay').style.display = 'none';
    }

    // Close modal when clicking outside the modal content
    function closeModalOnOverlayClick(event) {
      if (event.target === event.currentTarget) {
        hideTableView();
      }
    }

    // Close modal on Escape key press
    document.addEventListener('keydown', function(event) {
      if (event.key === 'Escape') {
        const overlay = document.getElementById('tableViewOverlay');
        if (overlay && overlay.style.display === 'flex') {
          hideTableView();
        }
      }
    });

    // Generate Printable Flight Sheet
    function generatePrintableSheet() {
      // Use the results array directly instead of localStorage
      if (results.length === 0) {
        alert('No flights generated yet. Generate some flights first!');
        return;
      }

      // Create a new window for printing
      const printWindow = window.open('', '_blank');

      // Wait for silhouette prefetch to (attempt to) complete so we can embed data-URL images.
      const loadPromise = window.silhouetteLoadPromise || Promise.resolve();
      loadPromise.then(() => {
        // Build the HTML for the printable sheet
      let htmlContent = `
<!DOCTYPE html>
<html>
<head>
  <meta charset="UTF-8">
  <title>Red Storm Flight Sheet</title>
  <style>
    @page {
      size: letter;
      margin: 0.5in;
    }
    
    * {
      margin: 0;
      padding: 0;
      box-sizing: border-box;
    }
    
    body {
      font-family: Arial, sans-serif;
      font-size: 10pt;
      background: white;
      color: black;
    }
    
    .page-title {
      text-align: center;
      font-size: 18pt;
      font-weight: bold;
      margin-bottom: 20px;
      border-bottom: 2px solid black;
      padding-bottom: 5px;
    }
    
    .flight-grid {
      display: grid;
      grid-template-columns: repeat(2, 1fr);
      gap: 15px;
      margin-bottom: 20px;
    }
    
    .flight-card {
      border: 2px solid black;
      padding: 8px;
      page-break-inside: avoid;
      background: white;
      max-width: 450px;
    }
    
    .flight-header {
      display: grid;
      grid-template-columns: 2fr 1.5fr 1fr 1fr;
      gap: 5px;
      margin-bottom: 6px;
      padding-bottom: 5px;
      border-bottom: 1px solid black;
    }
    
    .field {
      border: 1px solid #666;
      padding: 3px 5px;
      min-height: 22px;
    }
    
    .field-label {
      font-size: 7pt;
      color: #999;
      font-style: italic;
    }
    
    .field-value {
      font-weight: bold;
      font-size: 9pt;
    }
    
    .tasking-fuel-row {
      display: grid;
      grid-template-columns: 1.2fr 0.6fr 2fr;
      gap: 5px;
      margin-bottom: 8px;
    }
    
    .weapon-field {
      display: flex;
      align-items: center;
      justify-content: space-between;
      gap: 2px;
      font-size: 7pt;
      color: #666;
      padding: 1px 3px;
    }
    
    .weapon-label {
      min-width: 22px;
      text-align: right;
    }
    
    .weapon-brackets {
      display: flex;
      gap: 16px;
      align-items: center;
    }
    
    .weapon-bracket {
      font-size: 10pt;
      color: #999;
    }
    
    .aircraft-section {
      display: grid;
      grid-template-columns: repeat(${getMaxFlightSize(results)}, 1fr);
      gap: 6px;
      margin-bottom: 6px;
    }
    
    .aircraft-card {
      border: 1px solid #333;
      padding: 2px;
      display: flex;
      flex-direction: column;
      align-items: stretch;
    }
    
    .aircraft-row {
      display: flex;
      gap: 4px;
      align-items: stretch;
      margin-bottom: 4px;
    }
    
    .aircraft-left {
      display: flex;
      gap: 4px;
      align-items: center;
    }
    
    .aircraft-weapons {
      display: flex;
      flex-direction: column;
      gap: 2px;
      justify-content: center;
      margin-left: auto;
    }
    
    .aircraft-silhouette {
      width: 60px;
      height: 50px;
      display: flex;
      align-items: center;
      justify-content: center;
      border: 1px dashed #ccc;
      background: #f9f9f9;
      overflow: hidden;
    }
    
    .aircraft-silhouette img {
      width: 100%;
      height: 100%;
      object-fit: contain;
    }
    
    .health-checkboxes {
      display: flex;
      flex-direction: column;
      gap: 2px;
    }
    
    .checkbox {
      display: flex;
      align-items: center;
      gap: 3px;
      font-size: 7pt;
    }
    
    .checkbox-box {
      width: 10px;
      height: 10px;
      border: 1px solid black;
      display: inline-block;
      flex-shrink: 0;
    }
    
    .ordnance-area {
      border: 1px solid #666;
      min-height: 20px;
      margin-bottom: 0px;
      padding: 2px;
      width: 100%;
    }
    
    .ordnance-label {
      font-size: 7pt;
      color: #999;
      font-style: italic;
    }
    
    .ordnance-text {
      font-size: 7pt;
      margin-top: 2px;
      color: #333;
    }
    
    .ordnance-rolled {
      font-size: 7pt;
      padding: 2px;
      background: #f0f0f0;
      border-top: 1px solid #ccc;
      min-height: 12px;
    }
    
    .fuel-section {
      border: 1px solid #666;
      padding: 2px 4px;
      display: flex;
      align-items: center;
      gap: 3px;
    }
    
    .fuel-label {
      font-size: 7pt;
      font-weight: bold;
      white-space: nowrap;
    }
    
    .fuel-grid {
      display: grid;
      grid-template-columns: repeat(9, 1fr);
      grid-template-rows: repeat(2, 1fr);
      gap: 0px;
      flex: 1;
    }
    
    .fuel-box {
      width: 7px;
      height: 7px;
      border: 1px solid black;
      border-radius: 50%;
      flex-shrink: 0;
    }
      font-weight: bold;
      margin-bottom: 3px;
    }
    
    @media print {
      body {
        print-color-adjust: exact;
        -webkit-print-color-adjust: exact;
      }
      .flight-card {
        page-break-inside: avoid;
      }
      .faction-break {
        page-break-before: always;
      }
    }
  </style>
</head>
<body>
`;

      // Sort flights by faction: NATO first, then WP
      const natoFlights = results.filter(f => f.faction === 'NATO');
      const wpFlights = results.filter(f => f.faction === 'WP');
      
      // Add NATO title and grid only if there are NATO flights
      if (natoFlights.length > 0) {
        htmlContent += `
  <div class="page-title">Red Storm - Flight Sheet (NATO)</div>
  <div class="flight-grid">
`;
      }
      
      // Generate NATO flight cards
      for (const flight of natoFlights) {
        htmlContent += generateFlightCard(flight);
      }
      
      // Close the NATO grid and add page break before WP flights if both factions exist
      if (natoFlights.length > 0 && wpFlights.length > 0) {
        htmlContent += `
  </div>
  <div style="page-break-after: always;"></div>
`;
      }
      
      // Add WP title and grid only if there are WP flights
      if (wpFlights.length > 0) {
        htmlContent += `
  <div class="page-title">Red Storm - Flight Sheet (Warsaw Pact)</div>
  <div class="flight-grid">
`;
      }
      
      // Generate WP flight cards
      for (const flight of wpFlights) {
        htmlContent += generateFlightCard(flight);
      }

      htmlContent += `
  </div>
</body>
</html>
`;

        printWindow.document.open();
        printWindow.document.write(htmlContent);
        printWindow.document.close();
      }).catch(() => {
        // Fallback: build and write without waiting on silhouettes
        let htmlContent = `<!doctype html><html><head><meta charset="utf-8"><title>Red Storm Flight Sheet</title>` +
          `<style>${document.getElementById('print-styles') ? document.getElementById('print-styles').innerText : ''}</style></head><body>` +
          document.getElementById('print-area').innerHTML + `</body></html>`;
        printWindow.document.open();
        printWindow.document.write(htmlContent);
        printWindow.document.close();
      });
    }

    function getMaxFlightSize(results) {
      let max = 2;
      for (const flight of results) {
        const flightSize = parseInt(flight.flightSize) || 2;
        if (flightSize > max) max = flightSize;
      }
      return Math.min(max, 6); // Cap at 6 aircraft per row
    }

    function generateFlightCard(flight) {
      // Parse the result text to extract aircraft and flight info
      // Example result format: "FRG: 1 x {2} F-4F, CAP"
      // For multi-flight results (Table C): Individual flights separated by <br> tags
      const resultText = flight.result || '';
      const nationName = flight.nationName || '';
      const tableName = flight.tableName || '';
      
      // Check if this is a multi-flight result (contains <br> or semicolons)
      if (resultText.includes('<br>') || resultText.includes(';')) {
        // Split by <br> or semicolon and generate separate cards for each flight
        const separator = resultText.includes('<br>') ? '<br>' : ';';
        const flightParts = resultText.split(separator).map(part => part.trim()).filter(part => part.length > 0);
        let allCards = '';
        
        for (const flightPart of flightParts) {
          // Create a temporary flight object for each part
          const tempFlight = {
            ...flight,
            result: flightPart
          };
          allCards += generateSingleFlightCard(tempFlight);
        }
        
        return allCards;
      } else {
        // Single flight - process normally
        return generateSingleFlightCard(flight);
      }
    }
    
    function generateSingleFlightCard(flight) {
      const resultText = flight.result || '';
      const nationName = flight.nationName || '';
      const tableName = flight.tableName || '';
      const faction = flight.faction || 'NATO';
      
      // Determine which silhouette image to use based on faction
      // Prefer in-memory data URLs (prefetched) so the print window doesn't need to fetch images.
      // Fall back to absolute URL based on current page if data URLs aren't ready.
      let silhouetteImage = null;
      if (window.silhouetteData && window.silhouetteData.nato) {
        silhouetteImage = faction === 'WP' ? window.silhouetteData.wp : window.silhouetteData.nato;
      } else {
        const currentUrl = window.location.href;
        const baseUrl = currentUrl.substring(0, currentUrl.lastIndexOf('/') + 1);
        silhouetteImage = faction === 'WP' ? `${baseUrl}assets/wp.jpg` : `${baseUrl}assets/nato.jpg`;
      }
      // Debug: log which image string will be embedded/used for this flight card
      try { console.debug('generateSingleFlightCard: silhouetteImage =', silhouetteImage, 'faction=', faction); } catch (e) {}
      
      // Extract aircraft type from result text
      let aircraft = 'Unknown';
      let flightSize = 4; // Default to 4
      let tasking = '';
      let ordnance = '';
      
      // Try to parse flight size from "4 x {2}" or "1 x {2}" pattern
      const flightSizeMatch = resultText.match(/(\d+)\s*x\s*\{(\d+)\}/);
      if (flightSizeMatch) {
        flightSize = parseInt(flightSizeMatch[2]);
      }
      
      // Extract ordnance if present (text in parentheses)
      const ordnanceMatch = resultText.match(/\(([^)]+)\)/);
      if (ordnanceMatch) {
        ordnance = ordnanceMatch[1].trim();
      }
      
      // Extract aircraft type (everything after the } up to comma, excluding ordnance in parens)
      const aircraftMatch = resultText.match(/\}\s*([^,\(<]+)/);
      if (aircraftMatch) {
        aircraft = aircraftMatch[1].trim();
      }
      
      // For Table C format: "1 x {2} US F-4G" - nation is in the aircraft string
      // Extract nation from aircraft string if it starts with a nation code
      let extractedNation = nationName;
      const nationInAircraft = aircraft.match(/^(US|UK|FRG|CAN|HOL|BEL|USSR|DDR|POL|CZE)\s+(.+)/);
      if (nationInAircraft) {
        extractedNation = nationInAircraft[1];
        aircraft = nationInAircraft[2];
      }
      
      // Extract tasking (everything after comma, before ordnance parens or debug info)
      const taskingMatch = resultText.match(/,\s*([^<\(]+)/);
      if (taskingMatch) {
        tasking = taskingMatch[1].trim();
      } else {
        // Fallback: use table name if no explicit tasking
        tasking = tableName.split(' - ')[1] || tableName;
      }
      
      // Format aircraft display with nation
      const aircraftDisplay = extractedNation ? `${aircraft} (${extractedNation})` : aircraft;
      
      let card = `
    <div class="flight-card">
      <!-- Header: Aircraft Type, Callsign, Counter, Aggression -->
      <div class="flight-header">
        <div class="field">
          <div class="field-value">${escapeHtml(aircraftDisplay)}</div>
        </div>
        <div class="field">
          <div class="field-label">Callsign</div>
        </div>
        <div class="field">
          <div class="field-label">Counter</div>
        </div>
        <div class="field">
          <div class="field-label">Aggression</div>
        </div>
      </div>
      
      <!-- Tasking and Fuel Row -->
      <div class="tasking-fuel-row">
        <div class="field">
          <div class="field-value">${escapeHtml(tasking)}</div>
        </div>
        <div class="field">
          <div class="field-label">Crew</div>
        </div>
        <div class="fuel-section">
          <div class="fuel-label">Fuel:</div>
          <div class="fuel-grid">
`;

      // Generate 18 fuel boxes in 2 rows of 9
      for (let i = 0; i < 18; i++) {
        card += `            <div class="fuel-box"></div>\n`;
      }

      card += `
          </div>
        </div>
      </div>
      
      <!-- Aircraft Section -->
      <div class="aircraft-section">
`;

      // Generate individual aircraft cards
      for (let i = 0; i < flightSize; i++) {
        card += `
        <div class="aircraft-card">
          <!-- Aircraft row with silhouette, health checkboxes, and weapons -->
          <div class="aircraft-row">
            <div class="aircraft-left">
              <div class="aircraft-silhouette">
                <img src="${silhouetteImage}" alt="${faction}" />
              </div>
              
              <!-- Health checkboxes stacked vertically -->
              <div class="health-checkboxes">
                <div class="checkbox">
                  <span class="checkbox-box"></span>
                  <span>Da</span>
                </div>
                <div class="checkbox">
                  <span class="checkbox-box"></span>
                  <span>Cr</span>
                </div>
                <div class="checkbox">
                  <span class="checkbox-box"></span>
                  <span>☠</span>
                </div>
              </div>
            </div>
            
            <!-- Air-to-air weapons stacked vertically on right -->
            <div class="aircraft-weapons">
              <div class="weapon-field">
                <span class="weapon-label">Gun</span>
                <span class="weapon-brackets">
                  <span class="weapon-bracket">{</span><span class="weapon-bracket">}</span>
                </span>
              </div>
              <div class="weapon-field">
                <span class="weapon-label">IRM</span>
                <span class="weapon-brackets">
                  <span class="weapon-bracket">{</span><span class="weapon-bracket">}</span>
                </span>
              </div>
              <div class="weapon-field">
                <span class="weapon-label">RHM</span>
                <span class="weapon-brackets">
                  <span class="weapon-bracket">{</span><span class="weapon-bracket">}</span>
                </span>
              </div>
            </div>
          </div>
          
          <!-- Ordnance area -->
          <div class="ordnance-area">
            <div class="ordnance-label">Ordnance</div>
          </div>
        </div>
`;
      }

      card += `
      </div>
    </div>
`;

      return card;
    }

    function escapeHtml(text) {
      const div = document.createElement('div');
      div.textContent = text;
      return div.innerHTML;
    }

    // Initialize the app
    updateResultsDisplay();
    updateDateButtonStates(); // Set initial button states
  </script>
<<<<<<< HEAD
  
=======
>>>>>>> 7ed3a2df
  <script>
    // Prefetch silhouette images and convert to data URLs so printable HTML can embed them.
    // This avoids any path resolution issues inside a newly opened print window.
    (function() {
      if (!window.silhouetteLoadPromise) {
        window.silhouetteData = window.silhouetteData || {};
        window.silhouetteLoadPromise = (async function() {
          try {
            const currentUrl = window.location.href;
            const baseUrl = currentUrl.substring(0, currentUrl.lastIndexOf('/') + 1);
            const urls = {
              nato: baseUrl + 'assets/nato.jpg',
              wp: baseUrl + 'assets/wp.jpg'
            };

            async function toDataURL(url) {
              const resp = await fetch(url);
              if (!resp.ok) throw new Error('Failed to fetch ' + url);
              const blob = await resp.blob();
              return await new Promise((res, rej) => {
                const reader = new FileReader();
                reader.onloadend = () => res(reader.result);
                reader.onerror = rej;
                reader.readAsDataURL(blob);
              });
            }

            // Fetch both in parallel; ignore failures but keep any successful ones
            const results = await Promise.allSettled([toDataURL(urls.nato), toDataURL(urls.wp)]);
            if (results[0].status === 'fulfilled') window.silhouetteData.nato = results[0].value;
            if (results[1].status === 'fulfilled') window.silhouetteData.wp = results[1].value;
          } catch (err) {
            console.warn('silhouette prefetch failed', err);
          }
        })();
      }
    })();
  </script>
</body>
</html><|MERGE_RESOLUTION|>--- conflicted
+++ resolved
@@ -4667,10 +4667,7 @@
     updateResultsDisplay();
     updateDateButtonStates(); // Set initial button states
   </script>
-<<<<<<< HEAD
   
-=======
->>>>>>> 7ed3a2df
   <script>
     // Prefetch silhouette images and convert to data URLs so printable HTML can embed them.
     // This avoids any path resolution issues inside a newly opened print window.
